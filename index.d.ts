--- conflicted
+++ resolved
@@ -2126,11 +2126,7 @@
      * Component's traits. More about it [here](/modules/Traits.html). Default: `['id', 'title']`
      * @defaultValue ''
      */
-<<<<<<< HEAD
-    traits?: Partial<TraitOptions>[] | string[] | Backbone.Collection<Trait>;
-=======
-    traits?: (TraitOptions | String)[] | Backbone.Collection<Trait>;
->>>>>>> b3609cdd
+    traits?: (Partial<TraitOptions> | string)[] | Backbone.Collection<Trait>;
     /**
        * Indicates an array of properties which will be inhereted by all NEW appended children.
        For example if you create a component likes this: `{ removable: false, draggable: false, propagate: ['removable', 'draggable'] }`
