--- conflicted
+++ resolved
@@ -1,11 +1,7 @@
-<<<<<<< HEAD
-import EditorModel from '../editor/model/Editor';
-=======
 import { isElement, isUndefined } from "underscore";
 import { Collection } from "../common";
 import EditorModel from "../editor/model/Editor";
 import { createId, isDef } from "../utils/mixins";
->>>>>>> 36c470e0
 
 export interface IModule<TConfig extends any = any>
   extends IBaseModule<TConfig> {
