--- conflicted
+++ resolved
@@ -152,17 +152,11 @@
           }
 
           // Throw away empty nodes (keep spaces)
-<<<<<<< HEAD
           if (!config.keepEmptyTextNodes) {
             const content = node.nodeValue;
             if (content != ' ' && !content.trim()) {
               continue;
             }
-=======
-          const content = node.nodeValue;
-          if (content != ' ' && !content.trim()) {
-            continue;
->>>>>>> cd5fdbf7
           }
         }
 
