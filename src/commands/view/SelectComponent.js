import Backbone from 'backbone';
import { bindAll, isElement, isUndefined, debounce } from 'underscore';
import { on, off, getUnitFromValue, isTaggableNode } from 'utils/mixins';
import ToolbarView from 'dom_components/view/ToolbarView';
import Toolbar from 'dom_components/model/Toolbar';

const $ = Backbone.$;
let showOffsets;

export default {
  init(o) {
    bindAll(this, 'onHover', 'onOut', 'onClick', 'onFrameScroll');
  },

  enable() {
    this.frameOff = this.canvasOff = this.adjScroll = null;
    this.startSelectComponent();
    const { em } = this.config;
    showOffsets = 1;
  },

  /**
   * Start select component event
   * @private
   * */
  startSelectComponent() {
    this.toggleSelectComponent(1);
  },

  /**
   * Stop select component event
   * @private
   * */
  stopSelectComponent() {
    this.toggleSelectComponent();
  },

  /**
   * Toggle select component event
   * @private
   * */
  toggleSelectComponent(enable) {
    const { em } = this;
    const method = enable ? 'on' : 'off';
    const methods = { on, off };
    const body = this.getCanvasBody();
    const win = this.getContentWindow();
    const trigger = (win, body) => {
      methods[method](body, 'mouseover', this.onHover);
      methods[method](body, 'mouseout', this.onOut);
      methods[method](body, 'click touchend', this.onClick);
      methods[method](win, 'scroll resize', this.onFrameScroll);
      em[method]('component:toggled', this.onSelect, this);
      em[method]('change:componentHovered', this.onHovered, this);
      em[method]('component:update', this.updateAttached, this);
      em[method]('change:canvasOffset', this.updateAttached, this);
<<<<<<< HEAD
      // em[method]('frame:scroll', this.onFrameScroll);
=======
      em[method]('frame:scroll', this.onFrameScroll);
>>>>>>> 33348e85
    };
    trigger(win, body); // TODO remove
    em.get('Canvas')
      .getFrames()
      .forEach(frame => {
        const { view } = frame;
        trigger(view.getWindow(), view.getBody());
      });
  },

  /**
   * Hover command
   * @param {Object}  e
   * @private
   */
  onHover(e) {
    e.stopPropagation();
    const trg = e.target;
    const $el = $(trg);
    let model = $el.data('model');

    // Get first valid model
    if (!model) {
      let parent = $el.parent();
      while (!model && parent.length > 0) {
        model = parent.data('model');
        parent = parent.parent();
      }
    }

<<<<<<< HEAD
=======
    // Adjust tools scroll top
    if (!this.adjScroll) {
      this.adjScroll = 1;
      this.updateAttached();
    }

>>>>>>> 33348e85
    // Get first valid hoverable model
    if (model && !model.get('hoverable')) {
      let parent = model && model.parent();
      while (parent && !parent.get('hoverable')) parent = parent.parent();
      model = parent;
    }

    this.em.setHovered(model, { forceChange: 1 });
  },

  onHovered(em, component) {
    const el = component && component.getEl();

    if (el) {
      const pos = this.getElementPos(el);
      this.elHovered = { el, pos };
      this.updateToolsHover(el, pos);
    }
  },

  getElHovered() {
    return this.elHovered || {};
  },

  /**
   * Out command
   * @param {Object}  e
   * @private
   */
  onOut(ev) {
    ev && ev.stopPropagation();
    this.hideBadge();
    this.hideHighlighter();
    this.hideElementOffset();
  },

  /**
   * Show element offset viewer
   * @param {HTMLElement}  el
   * @param {Object} pos
   */
  showElementOffset(el, pos) {
    var $el = $(el);
    var model = $el.data('model');

    if ((model && model.get('status') == 'selected') || !showOffsets) {
      return;
    }

    this.editor.runCommand('show-offset', {
      el,
      elPos: pos,
      force: 1,
      top: this.frameRect(el, 1, pos),
      left: this.frameRect(el, 0, pos)
    });
  },

  /**
   * Hide element offset viewer
   * @param {HTMLElement}  el
   * @param {Object} pos
   */
  hideElementOffset(el, pos) {
    const { editor } = this;
    editor && editor.stopCommand('show-offset');
  },

  /**
   * Show fixed element offset viewer
   * @param {HTMLElement}  el
   * @param {Object} pos
   */
  showFixedElementOffset(el, pos) {
    this.editor.runCommand('show-offset', {
      el,
      elPos: pos,
      state: 'Fixed'
    });
  },

  /**
   * Hide fixed element offset viewer
   * @param {HTMLElement}  el
   * @param {Object} pos
   */
  hideFixedElementOffset(el, pos) {
    if (this.editor) this.editor.stopCommand('show-offset', { state: 'Fixed' });
  },

  /**
   * Hide Highlighter element
   */
  hideHighlighter() {
    this.canvas.getHighlighter().style.display = 'none';
  },

  /**
   * On element click
   * @param {Event}  e
   * @private
   */
  onClick(e) {
    const { em } = this;
    e.stopPropagation();
    e.preventDefault();
    if (em.get('_cmpDrag')) return em.set('_cmpDrag');
    const $el = $(e.target);
    let model = $el.data('model');

    if (!model) {
      let parent = $el.parent();
      while (!model && parent.length > 0) {
        model = parent.data('model');
        parent = parent.parent();
      }
    }

    if (model) {
      if (model.get('selectable')) {
        this.select(model, e);
      } else {
        let parent = model.parent();
        while (parent && !parent.get('selectable')) parent = parent.parent();
        this.select(parent, e);
      }
    }
  },

  /**
   * Select component
   * @param  {Component} model
   * @param  {Event} event
   */
  select(model, event = {}) {
    if (!model) return;
    const ctrlKey = event.ctrlKey || event.metaKey;
    const shiftKey = event.shiftKey;
    const { editor } = this;
    const multiple = editor.getConfig('multipleSelection');
    const em = this.em;

    if (ctrlKey && multiple) {
      editor.selectToggle(model);
    } else if (shiftKey && multiple) {
      em.clearSelection(editor.Canvas.getWindow());
      const coll = model.collection;
      const index = coll.indexOf(model);
      const selAll = editor.getSelectedAll();
      let min, max;

      // Fin min and max siblings
      editor.getSelectedAll().forEach(sel => {
        const selColl = sel.collection;
        const selIndex = selColl.indexOf(sel);
        if (selColl === coll) {
          if (selIndex < index) {
            // First model BEFORE the selected one
            min = isUndefined(min) ? selIndex : Math.max(min, selIndex);
          } else if (selIndex > index) {
            // First model AFTER the selected one
            max = isUndefined(max) ? selIndex : Math.min(max, selIndex);
          }
        }
      });

      if (!isUndefined(min)) {
        while (min !== index) {
          editor.selectAdd(coll.at(min));
          min++;
        }
      }

      if (!isUndefined(max)) {
        while (max !== index) {
          editor.selectAdd(coll.at(max));
          max--;
        }
      }

      editor.selectAdd(model);
    } else {
      editor.select(model);
    }

    this.initResize(model);
  },

  /**
   * Update badge for the component
   * @param {Object} Component
   * @param {Object} pos Position object
   * @private
   * */
  updateBadge(el, pos) {
    const { canvas } = this;
    const config = canvas.getConfig();
    const ppfx = config.pStylePrefix || '';
    const customeLabel = config.customBadgeLabel;
    const model = $(el).data('model');
    if (!model || !model.get('badgable')) return;
    const badge = this.getBadge();
    const icon = model.getIcon();
    const clsBadge = `${ppfx}badge`;
    let badgeLabel = `${
      icon ? `<div class="${clsBadge}__icon">${icon}</div>` : ''
    }
      <div class="${clsBadge}__name">${model.getName()}</div>`;
    badgeLabel = customeLabel ? customeLabel(model) : badgeLabel;
    badge.innerHTML = badgeLabel;

    const u = 'px';
    const bStyle = badge.style;
    bStyle.display = 'block';
    const badgeH = badge ? badge.offsetHeight : 0;
    const posTop = this.frameRect(el, 1, pos) - badgeH;
    const badgeW = badge ? badge.offsetWidth : 0;
    const top = posTop < 0 ? 0 : posTop;
    const posLeft = this.frameRect(el, 0, pos);
    const left = posLeft + badgeW < 0 ? 0 : posLeft;

    bStyle.top = top + u;
    bStyle.left = left + u;
  },

  frameRect(el, top = 1, pos) {
    const zoom = this.em.getZoomDecimal();
    const side = top ? 'top' : 'left';
    const { scrollTop = 0, scrollLeft = 0 } = el.ownerDocument.body || {};

    return pos[side] - (top ? scrollTop : scrollLeft) * zoom;
  },

  frameRect(el, top = 1, pos) {
    const zoom = this.em.getZoomDecimal();
    const side = top ? 'top' : 'left';
    const { scrollTop = 0, scrollLeft = 0 } = el.ownerDocument.body || {};

    return pos[side] - (top ? scrollTop : scrollLeft) * zoom;
  },

  /**
   * Update highlighter element
   * @param {HTMLElement} el
   * @param {Object} pos Position object
   * @private
   */
  updateHighlighter(el, pos) {
    var $el = $(el);
    var model = $el.data('model');

    if (
      !model ||
      !model.get('hoverable') ||
      model.get('status') == 'selected'
    ) {
      return;
    }

    var hlEl = this.canvas.getHighlighter();
    var hlStyle = hlEl.style;
    var unit = 'px';
    hlStyle.left = this.frameRect(el, 0, pos) + unit;
    hlStyle.top = this.frameRect(el, 1, pos) + unit;
    hlStyle.height = pos.height + unit;
    hlStyle.width = pos.width + unit;
    hlStyle.display = 'block';
  },

  /**
   * Say what to do after the component was selected
   * @param {Object}  e
   * @param {Object}  el
   * @private
   * */
  onSelect() {
    // Get the selected model directly from the Editor as the event might
    // be triggered manually without the model
    const model = this.em.getSelected();
    const el = model && model.getEl();
    this.updateToolbar(model);

    if (el) {
      this.showFixedElementOffset(el);
      this.hideElementOffset();
      this.hideHighlighter();
      this.initResize(el);
    } else {
      this.editor.stopCommand('resize');
    }
  },

  /**
   * Init resizer on the element if possible
   * @param  {HTMLElement|Component} elem
   * @private
   */
  initResize(elem) {
    const { em, canvas } = this;
    const editor = em ? em.get('Editor') : '';
    const config = em ? em.get('Config') : '';
    const pfx = config.stylePrefix || '';
    const resizeClass = `${pfx}resizing`;
    const model =
      !isElement(elem) && isTaggableNode(elem) ? elem : em.getSelected();
    const resizable = model.get('resizable');
    const el = isElement(elem) ? elem : model.getEl();
    let options = {};
    let modelToStyle;

    var toggleBodyClass = (method, e, opts) => {
      const docs = opts.docs;
      docs &&
        docs.forEach(doc => {
          const body = doc.body;
          const cls = body.className || '';
          body.className = (method == 'add'
            ? `${cls} ${resizeClass}`
            : cls.replace(resizeClass, '')
          ).trim();
        });
    };

    if (editor && resizable) {
      options = {
        // Here the resizer is updated with the current element height and width
        onStart(e, opts = {}) {
          const { el, config, resizer } = opts;
          const {
            keyHeight,
            keyWidth,
            currentUnit,
            keepAutoHeight,
            keepAutoWidth
          } = config;
          toggleBodyClass('add', e, opts);
          modelToStyle = em.get('StyleManager').getModelToStyle(model);
          const computedStyle = getComputedStyle(el);
          const modelStyle = modelToStyle.getStyle();

          let currentWidth = modelStyle[keyWidth];
          config.autoWidth = keepAutoWidth && currentWidth === 'auto';
          if (isNaN(parseFloat(currentWidth))) {
            currentWidth = computedStyle[keyWidth];
          }

          let currentHeight = modelStyle[keyHeight];
          config.autoHeight = keepAutoHeight && currentHeight === 'auto';
          if (isNaN(parseFloat(currentHeight))) {
            currentHeight = computedStyle[keyHeight];
          }

          resizer.startDim.w = parseFloat(currentWidth);
          resizer.startDim.h = parseFloat(currentHeight);
          showOffsets = 0;

          if (currentUnit) {
            config.unitHeight = getUnitFromValue(currentHeight);
            config.unitWidth = getUnitFromValue(currentWidth);
          }
        },

        // Update all positioned elements (eg. component toolbar)
        onMove() {
          editor.trigger('change:canvasOffset');
        },

        onEnd(e, opts) {
          toggleBodyClass('remove', e, opts);
          editor.trigger('change:canvasOffset');
          showOffsets = 1;
        },

        updateTarget(el, rect, options = {}) {
          if (!modelToStyle) {
            return;
          }

          const { store, selectedHandler, config } = options;
          const {
            keyHeight,
            keyWidth,
            autoHeight,
            autoWidth,
            unitWidth,
            unitHeight
          } = config;
          const onlyHeight = ['tc', 'bc'].indexOf(selectedHandler) >= 0;
          const onlyWidth = ['cl', 'cr'].indexOf(selectedHandler) >= 0;
          const style = modelToStyle.getStyle();

          if (!onlyHeight) {
            const bodyw = canvas.getBody().offsetWidth;
            const width = rect.w < bodyw ? rect.w : bodyw;
            style[keyWidth] = autoWidth ? 'auto' : `${width}${unitWidth}`;
          }

          if (!onlyWidth) {
            style[keyHeight] = autoHeight ? 'auto' : `${rect.h}${unitHeight}`;
          }

          modelToStyle.setStyle(style, { avoidStore: 1 });
          const updateEvent = `update:component:style`;
          em &&
            em.trigger(
              `${updateEvent}:${keyHeight} ${updateEvent}:${keyWidth}`
            );

          if (store) {
            modelToStyle.trigger('change:style', modelToStyle, style, {});
          }
        }
      };

      if (typeof resizable == 'object') {
        options = { ...options, ...resizable };
      }

      this.resizer = editor.runCommand('resize', { el, options, force: 1 });
    } else {
      editor.stopCommand('resize');
      this.resizer = null;
    }
  },

  /**
   * Update toolbar if the component has one
   * @param {Object} mod
   */
  updateToolbar(mod) {
    var em = this.config.em;
    var model = mod == em ? em.getSelected() : mod;
    var toolbarEl = this.canvas.getToolbarEl();
    var toolbarStyle = toolbarEl.style;

    if (!model) {
      // By putting `toolbarStyle.display = 'none'` will cause kind
      // of freezed effect with component selection (probably by iframe
      // switching)
      toolbarStyle.opacity = 0;
      return;
    }

    var toolbar = model.get('toolbar');
    var showToolbar = em.get('Config').showToolbar;

    if (showToolbar && toolbar && toolbar.length) {
      toolbarStyle.opacity = '';
      toolbarStyle.display = '';
      if (!this.toolbar) {
        toolbarEl.innerHTML = '';
        this.toolbar = new Toolbar(toolbar);
        var toolbarView = new ToolbarView({
          collection: this.toolbar,
          editor: this.editor
        });
        toolbarEl.appendChild(toolbarView.render().el);
      }

      this.toolbar.reset(toolbar);
      toolbarStyle.top = '-100px';
      toolbarStyle.left = 0;
    } else {
      toolbarStyle.display = 'none';
    }
  },

  /**
   * Update toolbar positions
   * @param {HTMLElement} el
   * @param {Object} pos
   */
  updateToolbarPos(el, pos) {
    const { canvas } = this;
    const unit = 'px';
    const toolbarEl = canvas.getToolbarEl();
    const toolbarStyle = toolbarEl.style;
    toolbarStyle.opacity = 0;

    if (pos) {
      const cv = canvas.getCanvasView();
      const frCvOff = cv.getPosition();
      const frameOffset = cv.getFrameOffset();
      const toolbarH = toolbarEl ? toolbarEl.offsetHeight : 0;
      const toolbarW = toolbarEl ? toolbarEl.offsetWidth : 0;
      let top = this.frameRect(el, 1, pos) - toolbarH;
      let left = this.frameRect(el, 0, pos) + pos.width - toolbarW;
      left = left < 0 ? 0 : left;

      // Scroll with the window if the top edge is reached and the
      // element is bigger than the canvas
      const fullHeight = pos.height + toolbarH;
      const elIsShort = fullHeight < frameOffset.height;

      if (top < frCvOff.top && elIsShort) {
        top = top + fullHeight;
      } else if (top < 0) {
        top = top > -pos.height ? 0 : top + fullHeight - toolbarH;
      }

      // Check left position of the toolbar
      const leftR = left + toolbarW;

      if (leftR > frCvOff.width) {
        left -= leftR - frCvOff.width;
      }

      toolbarStyle.top = `${top}${unit}`;
      toolbarStyle.left = `${left}${unit}`;
      toolbarStyle.opacity = '';
    }
  },

  /**
   * Return canvas dimensions and positions
   * @return {Object}
   */
  getCanvasPosition() {
    return this.canvas.getCanvasView().getPosition();
  },

  /**
   * Removes all highlighting effects on components
   * @private
   * */
  clean() {
    if (this.selEl) this.selEl.removeClass(this.hoverClass);
  },

  /**
   * Returns badge element
   * @return {HTMLElement}
   * @private
   */
  getBadge() {
    return this.canvas.getBadgeEl();
  },

  /**
   * On frame scroll callback
   * @private
   */
  onFrameScroll(ev) {
<<<<<<< HEAD
    const { el } = this.getElHovered();
    const pos = this.getElementPos(el); // TODO check if this could be cached
    const model = this.em.getSelected();
    const viewEl = model && model.getEl();
    el && this.updateToolsHover(el, pos);
    viewEl && this.updateToolbarPos(viewEl, this.getElementPos(viewEl));
  },

  /**
   * Update tools visible on hover
   * @param {HTMLElement} el
   * @param {Object} pos
   */
  updateToolsHover(el, pos) {
    this.updateBadge(el, pos);
    this.updateHighlighter(el, pos);
    this.showElementOffset(el, pos);
=======
    const el = this.cacheEl;

    if (el) {
      const elPos = this.getElementPos(el);
      this.updateBadge(el, elPos);
      const model = this.em.getSelected();
      const viewEl = model && model.getEl();
      viewEl && this.updateToolbarPos(viewEl);
      this.updateHighlighter(el, elPos);
      this.showElementOffset(el, elPos);
    }
>>>>>>> 33348e85
  },

  /**
   * Update attached elements, eg. component toolbar
   */
  updateAttached: debounce(function() {
    const { resizer, em } = this;
    const model = em.getSelected();
    const el = model && model.getEl();

    if (el && this.elSelected !== el) {
      this.elSelected = el;
      const pos = this.getElementPos(el);
      this.updateToolbarPos(el, pos);
      this.showFixedElementOffset(el);
      resizer && resizer.updateContainer();
    }
  }),

  /**
   * Returns element's data info
   * @param {HTMLElement} el
   * @return {Object}
   * @private
   */
  getElementPos(el, badge) {
    return this.canvas.getCanvasView().getElementPos(el);
  },

  /**
   * Hide badge
   * @private
   * */
  hideBadge() {
    this.getBadge().style.display = 'none';
  },

  /**
   * Clean previous model from different states
   * @param {Component} model
   * @private
   */
  cleanPrevious(model) {
    model &&
      model.set({
        status: '',
        state: ''
      });
  },

  /**
   * Returns content window
   * @private
   */
  getContentWindow() {
    return this.frameEl.contentWindow;
  },

  run(editor) {
    this.editor = editor && editor.get('Editor');
    this.enable();
  },

  stop(ed, sender, opts = {}) {
    const { em, editor } = this;
    const hovered = em.getHovered();
    this.stopSelectComponent();
    !opts.preserveSelected && em.setSelected(null);
    if (!hovered) return;
    this.clean();
    this.onOut();
    this.hideFixedElementOffset();
    this.canvas.getToolbarEl().style.display = 'none';
    editor && editor.stopCommand('resize');
  }
};<|MERGE_RESOLUTION|>--- conflicted
+++ resolved
@@ -54,11 +54,7 @@
       em[method]('change:componentHovered', this.onHovered, this);
       em[method]('component:update', this.updateAttached, this);
       em[method]('change:canvasOffset', this.updateAttached, this);
-<<<<<<< HEAD
       // em[method]('frame:scroll', this.onFrameScroll);
-=======
-      em[method]('frame:scroll', this.onFrameScroll);
->>>>>>> 33348e85
     };
     trigger(win, body); // TODO remove
     em.get('Canvas')
@@ -89,15 +85,6 @@
       }
     }
 
-<<<<<<< HEAD
-=======
-    // Adjust tools scroll top
-    if (!this.adjScroll) {
-      this.adjScroll = 1;
-      this.updateAttached();
-    }
-
->>>>>>> 33348e85
     // Get first valid hoverable model
     if (model && !model.get('hoverable')) {
       let parent = model && model.parent();
@@ -641,7 +628,6 @@
    * @private
    */
   onFrameScroll(ev) {
-<<<<<<< HEAD
     const { el } = this.getElHovered();
     const pos = this.getElementPos(el); // TODO check if this could be cached
     const model = this.em.getSelected();
@@ -659,19 +645,6 @@
     this.updateBadge(el, pos);
     this.updateHighlighter(el, pos);
     this.showElementOffset(el, pos);
-=======
-    const el = this.cacheEl;
-
-    if (el) {
-      const elPos = this.getElementPos(el);
-      this.updateBadge(el, elPos);
-      const model = this.em.getSelected();
-      const viewEl = model && model.getEl();
-      viewEl && this.updateToolbarPos(viewEl);
-      this.updateHighlighter(el, elPos);
-      this.showElementOffset(el, elPos);
-    }
->>>>>>> 33348e85
   },
 
   /**
