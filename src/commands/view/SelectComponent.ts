import { bindAll, debounce, isElement } from 'underscore';
import Component from '../../dom_components/model/Component';
import Toolbar from '../../dom_components/model/Toolbar';
import ToolbarView from '../../dom_components/view/ToolbarView';
import { isDoc, isTaggableNode, isVisible, off, on } from '../../utils/dom';
import { getComponentModel, getComponentView, getUnitFromValue, getViewEl, hasWin, isObject } from '../../utils/mixins';
import { CommandObject } from './CommandAbstract';
import { CanvasSpotBuiltInTypes } from '../../canvas/model/CanvasSpot';
import { ResizerOptions } from '../../utils/Resizer';

let showOffsets: boolean;
/**
 * This command is responsible for show selecting components and displaying
 * all the necessary tools around (component toolbar, badge, highlight box, etc.)
 *
 * The command manages different boxes to display tools and when something in
 * the canvas is updated, the command triggers the appropriate method to update
 * their position (across multiple frames/components):
 * - Global Tools (updateToolsGlobal/updateGlobalPos)
 * This box contains tools intended to be displayed only on ONE component per time,
 * like Component Toolbar (updated by updateToolbar/updateToolbarPos), this means
 * you won't be able to see more than one Component Toolbar (even with multiple
 * frames or multiple selected components)
 * - Local Tools (updateToolsLocal/updateLocalPos)
 * Each frame in the canvas has its own local box, so we're able to see more than
 * one active container at the same time. When you put a mouse over an element
 * you can see stuff like the highlight box, badge, margins/paddings offsets, etc.
 * so those elements are inside the Local Tools box
 *
 *
 */
export default {
  init() {
    this.onSelect = debounce(this.onSelect, 0);
    bindAll(
      this,
      'onHover',
      'onOut',
      'onClick',
      'onFrameScroll',
      'onFrameResize',
      'onFrameUpdated',
      'onContainerChange'
    );
  },

  enable() {
    this.frameOff = this.canvasOff = this.adjScroll = null;
    this.startSelectComponent();
    showOffsets = true;
  },

  /**
   * Start select component event
   * @private
   * */
  startSelectComponent() {
    this.toggleSelectComponent(1);
    this.em.getSelected() && this.onSelect();
  },

  /**
   * Stop select component event
   * @private
   * */
  stopSelectComponent() {
    this.toggleSelectComponent();
  },

  /**
   * Toggle select component event
   * @private
   * */
  toggleSelectComponent(enable: boolean) {
    const { em } = this;
    const listenToEl = em.getConfig().listenToEl!;
    const { parentNode } = em.getContainer()!;
    const method = enable ? 'on' : 'off';
    const methods = { on, off };
    !listenToEl.length && parentNode && listenToEl.push(parentNode as HTMLElement);
    const trigger = (win: Window, body: HTMLBodyElement) => {
      methods[method](body, 'mouseover', this.onHover);
      methods[method](body, 'mouseleave', this.onOut);
      methods[method](body, 'click', this.onClick);
      methods[method](win, 'scroll', this.onFrameScroll, true);
      methods[method](win, 'resize', this.onFrameResize);
    };
    methods[method](window, 'resize', this.onFrameUpdated);
    methods[method](window, 'rotate', this.onFrameUpdated);
    methods[method](listenToEl, 'scroll', this.onContainerChange);
    em[method]('component:toggled component:update undo redo', this.onSelect, this);
    em[method]('change:componentHovered', this.onHovered, this);
    em[method](
      'component:resize component:rotate styleable:change component:input', // component:styleUpdate
      this.updateGlobalPos,
      this
    );
    em[method]('component:update:toolbar', this._upToolbar, this);
    em[method]('change:canvasOffset', this.updateAttached, this);
    em[method]('frame:updated', this.onFrameUpdated, this);
    em[method]('canvas:updateTools', this.onFrameUpdated, this);
    em.Canvas.getFrames().forEach(frame => {
      const { view } = frame;
      const win = view?.getWindow();
      win && trigger(win, view?.getBody()!);
    });
  },

  /**
   * Hover command
   * @param {Object}  e
   * @private
   */
  onHover(ev: Event) {
    ev.stopPropagation();
    const { em } = this;
    const el = ev.target as HTMLElement;
    const view = getComponentView(el);
    const frameView = view?.frameView;
    let model = view?.model;

    // Get first valid model
    if (!model) {
      let parentEl = el.parentNode;
      while (!model && parentEl && !isDoc(parentEl)) {
        model = getComponentModel(parentEl);
        parentEl = parentEl.parentNode;
      }
    }

    this.currentDoc = el.ownerDocument;
    em.setHovered(model, { useValid: true });
    frameView && em.setCurrentFrame(frameView);
  },

  onFrameUpdated() {
    this.updateLocalPos();
    this.updateGlobalPos();
  },

  onHovered(em: any, component: Component) {
    let result = {};

    if (component) {
      component.views?.forEach(view => {
        const el = view.el;
        const pos = this.getElementPos(el);
        result = { el, pos, component, view: getViewEl(el) };

        if (el.ownerDocument === this.currentDoc) {
          this.elHovered = result;
        }

        this.updateToolsLocal(result);
      });
    } else {
      this.currentDoc = null;
      this.elHovered = 0;
      this.updateToolsLocal();
      this.canvas.getFrames().forEach(frame => {
        const { view } = frame;
        const el = view && view.getToolsEl();
        el && this.toggleToolsEl(0, 0, { el });
      });
    }
  },

  /**
   * Say what to do after the component was selected
   * @param {Object}  e
   * @param {Object}  el
   * @private
   * */
  onSelect() {
    const { em } = this;
    const component = em.getSelected();
    const currentFrame = em.getCurrentFrame();
    const view = component && component.getView(currentFrame?.model);
    let el = view && view.el;
    let result = {};

    if (el && isVisible(el)) {
      const pos = this.getElementPos(el);
      result = { el, pos, component, view: getViewEl(el) };
    }

    this.elSelected = result;
    this.updateToolsGlobal();
    // This will hide some elements from the select component
    this.updateLocalPos(result);
    this.initResize(component);
<<<<<<< HEAD
    // @ts-ignore
    this.initRotate(component);
  }, 0),
=======
  },
>>>>>>> 2300c23a

  updateGlobalPos() {
    const sel = this.getElSelected();
    if (!sel.el) return;
    sel.pos = this.getElementPos(sel.el);
    this.updateToolsGlobal();
  },

  updateLocalPos(data: any) {
    const sel = this.getElHovered();
    if (!sel.el) return;
    sel.pos = this.getElementPos(sel.el);
    this.updateToolsLocal(data);
  },

  getElHovered() {
    return this.elHovered || {};
  },

  getElSelected() {
    return this.elSelected || {};
  },

  onOut() {
    this.em.setHovered();
  },

  toggleToolsEl(on: boolean, view: any, opts: any = {}) {
    const el = opts.el || this.canvas.getToolsEl(view);
    el && (el.style.display = on ? '' : 'none');
    return el || {};
  },

  /**
   * Show element offset viewer
   * @param {HTMLElement}  el
   * @param {Object} pos
   */
  showElementOffset(el: HTMLElement, pos: any, opts: any = {}) {
    if (!showOffsets) return;
    this.editor.runCommand('show-offset', {
      el,
      elPos: pos,
      view: opts.view,
      force: 1,
      top: 0,
      left: 0,
    });
  },

  /**
   * Hide element offset viewer
   * @param {HTMLElement}  el
   * @param {Object} pos
   */
  hideElementOffset(view: any) {
    this.editor.stopCommand('show-offset', {
      view,
    });
  },

  /**
   * Show fixed element offset viewer
   * @param {HTMLElement}  el
   * @param {Object} pos
   */
  showFixedElementOffset(el: HTMLElement, pos: any) {
    this.editor.runCommand('show-offset', {
      el,
      elPos: pos,
      state: 'Fixed',
    });
  },

  /**
   * Hide fixed element offset viewer
   * @param {HTMLElement}  el
   * @param {Object} pos
   */
  hideFixedElementOffset() {
    if (this.editor) this.editor.stopCommand('show-offset', { state: 'Fixed' });
  },

  /**
   * Hide Highlighter element
   */
  hideHighlighter(view: any) {
    this.canvas.getHighlighter(view).style.opacity = 0;
  },

  /**
   * On element click
   * @param {Event}  e
   * @private
   */
  onClick(ev: Event) {
    ev.stopPropagation();
    ev.preventDefault();
    const { em } = this;

    if (em.get('_cmpDrag')) return em.set('_cmpDrag');

    const el = ev.target as HTMLElement;
    let model = getComponentModel(el);

    if (!model) {
      let parentEl = el.parentNode;

      while (!model && parentEl && !isDoc(parentEl)) {
        model = getComponentModel(parentEl);
        parentEl = parentEl.parentNode;
      }
    }

    if (model) {
      // Avoid selection of inner text components during editing
      if (em.isEditing() && !model.get('textable') && model.isChildOf('text')) {
        return;
      }
      this.select(model, ev);
    }
  },

  /**
   * Select component
   * @param  {Component} model
   * @param  {Event} event
   */
  select(model: Component, event = {}) {
    if (!model) return;
    this.editor.select(model, { event, useValid: true });
    this.initResize(model);
    this.initRotate(model);
  },

  /**
   * Update badge for the component
   * @param {Object} Component
   * @param {Object} pos Position object
   * @private
   * */
  updateBadge(el: HTMLElement, pos: any, opts: any = {}) {
    const { canvas } = this;
    const model = getComponentModel(el);
    const badge = this.getBadge(opts);
    const bStyle = badge.style;

    if (!model || !model.get('badgable')) {
      bStyle.display = 'none';
      return;
    }

    if (!opts.posOnly) {
      const config = this.canvas.getConfig();
      const icon = model.getIcon();
      const ppfx = config.pStylePrefix || '';
      const clsBadge = `${ppfx}badge`;
      const customeLabel = config.customBadgeLabel;
      const badgeLabel = `${icon ? `<div class="${clsBadge}__icon">${icon}</div>` : ''}
        <div class="${clsBadge}__name">${model.getName()}</div>`;
      badge.innerHTML = customeLabel ? customeLabel(model) : badgeLabel;
    }

    const un = 'px';
    bStyle.display = 'block';

    const targetToElem = canvas.getTargetToElementFixed(el, badge, {
      pos: pos,
    });

    const top = targetToElem.top; //opts.topOff - badgeH < 0 ? -opts.topOff : posTop;
    const left = opts.leftOff < 0 ? -opts.leftOff : 0;

    bStyle.top = top + un;
    bStyle.left = left + un;
  },

  /**
   * Update highlighter element
   * @param {HTMLElement} el
   * @param {Object} pos Position object
   * @private
   */
  showHighlighter(view: any) {
    this.canvas.getHighlighter(view).style.opacity = '';
  },

  /**
   * Init resizer on the element if possible
   * @param  {HTMLElement|Component} elem
   * @private
   */
  initResize(elem: HTMLElement) {
    const { em, canvas } = this;
    const editor = em.Editor;
    const model = !isElement(elem) && isTaggableNode(elem) ? elem : em.getSelected();
    const resizable = model?.get('resizable');
    const spotTypeResize = CanvasSpotBuiltInTypes.Resize;
    const hasCustomResize = canvas.hasCustomSpot(spotTypeResize);
    canvas.removeSpots({ type: spotTypeResize });

    if (model && resizable) {
      canvas.addSpot({ type: spotTypeResize, component: model });

      if (hasCustomResize) return;

      let modelToStyle: any;
      const { config } = em;
      const pfx = config.stylePrefix || '';
      const resizeClass = `${pfx}resizing`;

      const toggleBodyClass = (method: string, e: any, opts: any) => {
        const docs = opts.docs;
        docs &&
          docs.forEach((doc: Document) => {
            const body = doc.body;
            const cls = body.className || '';
            body.className = (method == 'add' ? `${cls} ${resizeClass}` : cls.replace(resizeClass, '')).trim();
          });
      };

      const el = isElement(elem) ? elem : model.getEl();
      const options: ResizerOptions = {
        // Here the resizer is updated with the current element height and width
        onStart(e: Event, opts: any = {}) {
          const { el, config, resizer } = opts;
          const { keyHeight, keyWidth, currentUnit, keepAutoHeight, keepAutoWidth } = config;
          toggleBodyClass('add', e, opts);
          modelToStyle = em.Styles.getModelToStyle(model);
          canvas.toggleFramesEvents(false);
          const computedStyle = getComputedStyle(el);
          const modelStyle = modelToStyle.getStyle();

          let currentWidth = modelStyle[keyWidth];
          config.autoWidth = keepAutoWidth && currentWidth === 'auto';
          if (isNaN(parseFloat(currentWidth))) {
            currentWidth = computedStyle[keyWidth];
          }

          let currentHeight = modelStyle[keyHeight];
          config.autoHeight = keepAutoHeight && currentHeight === 'auto';
          if (isNaN(parseFloat(currentHeight))) {
            currentHeight = computedStyle[keyHeight];
          }

          resizer.startDim.w = parseFloat(currentWidth);
          resizer.startDim.h = parseFloat(currentHeight);
          showOffsets = false;

          if (currentUnit) {
            config.unitHeight = getUnitFromValue(currentHeight);
            config.unitWidth = getUnitFromValue(currentWidth);
          }
        },

        // Update all positioned elements (eg. component toolbar)
        onMove() {
          editor.trigger('component:resize');
        },

        onEnd(e: Event, opts: any) {
          toggleBodyClass('remove', e, opts);
          editor.trigger('component:resize');
          canvas.toggleFramesEvents(true);
          showOffsets = true;
        },

        updateTarget(el: any, rect: any, options: any = {}) {
          if (!modelToStyle) {
            return;
          }

          const { store, selectedHandler, config } = options;
          const { keyHeight, keyWidth, autoHeight, autoWidth, unitWidth, unitHeight } = config;
          const onlyHeight = ['tc', 'bc'].indexOf(selectedHandler) >= 0;
          const onlyWidth = ['cl', 'cr'].indexOf(selectedHandler) >= 0;
          const style: any = {};

          if (!onlyHeight) {
            const bodyw = canvas.getBody().offsetWidth;
            const width = rect.w < bodyw ? rect.w : bodyw;
            style[keyWidth] = autoWidth ? 'auto' : `${width}${unitWidth}`;
          }

          if (!onlyWidth) {
            style[keyHeight] = autoHeight ? 'auto' : `${rect.h}${unitHeight}`;
          }

          if (em.getDragMode(model)) {
            style.top = `${rect.t}${unitHeight}`;
            style.left = `${rect.l}${unitWidth}`;
          }

          const finalStyle = {
            ...style,
            // value for the partial update
            __p: !store,
          };
          modelToStyle.addStyle(finalStyle, { avoidStore: !store });
          em.Styles.__emitCmpStyleUpdate(finalStyle, { components: em.getSelected() });
        },
        ...(isObject(resizable) ? resizable : {}),
      };

      this.resizer = editor.runCommand('resize', { el, options, force: 1 });
    } else {
      if (hasCustomResize) return;

      editor.stopCommand('resize');
      this.resizer = null;
    }
  },

  /**
   * Init rotator on the element if possible
   * @param  {HTMLElement|Component} elem
   * @private
   */
  initRotate(elem: HTMLElement) {
    const { em, canvas } = this;
    const editor = em?.Editor;
    const config = em?.config;
    const pfx = config.stylePrefix || '';
    const rotateClass = `${pfx}rotating`;
    const model = !isElement(elem) && isTaggableNode(elem) ? elem : em.getSelected();
    const rotatable = model && model.get('rotatable');
    let options = {};
    let modelToStyle: any;

    var toggleBodyClass = (method: string, e: any, opts: any) => {
      const docs = opts.docs;
      docs &&
        docs.forEach((doc: Document) => {
          const body = doc.body;
          const cls = body.className || '';
          body.className = (method == 'add' ? `${cls} ${rotateClass}` : cls.replace(rotateClass, '')).trim();
        });
    };

    if (editor && rotatable) {
      const el = isElement(elem) ? elem : model.getEl();
      options = {
        // Here the rotator is updated with the current element height and width
        onStart(e: Event, opts: any = {}) {
          const { el, rotator } = opts;
          toggleBodyClass('add', e, opts);
          modelToStyle = em.Styles.getModelToStyle(model);
          canvas.toggleFramesEvents(false);
          const computedStyle = getComputedStyle(el);
          const modelStyle = modelToStyle.getStyle();

          let currentWidth = modelStyle['width'];
          if (isNaN(parseFloat(currentWidth))) {
            currentWidth = computedStyle['width'];
          }

          let currentHeight = modelStyle['height'];
          if (isNaN(parseFloat(currentHeight))) {
            currentHeight = computedStyle['height'];
          }

          let currentRotation = computedStyle.getPropertyValue('rotate')?.replace('deg', '') ?? '0';

          rotator.startDim.r = parseFloat(currentRotation);
          showOffsets = false;
        },

        // Update all positioned elements (eg. component toolbar)
        onMove() {
          editor.trigger('component:rotate');
        },

        onEnd(e: Event, opts: any) {
          toggleBodyClass('remove', e, opts);
          editor.trigger('component:rotate');
          canvas.toggleFramesEvents(true);
          showOffsets = true;
        },

        updateTarget(el: any, rect: any, options: any = {}) {
          if (!modelToStyle) {
            return;
          }

          const { store, config } = options;
          const { keyHeight, keyWidth } = config;
          const style: any = {};

          if (em.getDragMode(model)) {
            style.rotate = `${rect.r}deg`;
          }

          modelToStyle.addStyle(
            {
              ...style,
              // value for the partial update
              __p: !store ? 1 : '',
            },
            { avoidStore: !store }
          );
          const updateEvent = 'update:component:style';
          const eventToListen = `${updateEvent}:${keyHeight} ${updateEvent}:${keyWidth}`;
          em && em.trigger(eventToListen, null, null, { noEmit: 1 });
        },
      };

      if (typeof rotatable == 'object') {
        options = { ...options, ...rotatable, parent: options };
      }

      this.rotator = editor.runCommand('rotate', { el, options, force: 1 });
    } else {
      editor.stopCommand('rotate');
      this.rotator = null;
    }
  },

  /**
   * Update toolbar if the component has one
   * @param {Object} mod
   */
  updateToolbar(mod: Component) {
    const { canvas } = this;
    const { em } = this.config;
    const model = mod === em ? em.getSelected() : mod;
    const toolbarEl = canvas.getToolbarEl()!;
    const toolbarStyle = toolbarEl.style;
    const toolbar = model.get('toolbar');
    const showToolbar = em.config.showToolbar;
    const noCustomSpotSelect = !canvas.hasCustomSpot(CanvasSpotBuiltInTypes.Select);

    if (model && showToolbar && toolbar && toolbar.length && noCustomSpotSelect) {
      toolbarStyle.display = '';
      if (!this.toolbar) {
        toolbarEl.innerHTML = '';
        this.toolbar = new Toolbar(toolbar);
        // @ts-ignore
        const toolbarView = new ToolbarView({ collection: this.toolbar, em });
        toolbarEl.appendChild(toolbarView.render().el);
      }

      this.toolbar.reset(toolbar);
      toolbarStyle.top = '-100px';
      toolbarStyle.left = '0';
    } else {
      toolbarStyle.display = 'none';
    }
  },

  /**
   * Update toolbar positions
   * @param {HTMLElement} el
   * @param {Object} pos
   */
  updateToolbarPos(pos: any) {
    const unit = 'px';
    const { style } = this.canvas.getToolbarEl()!;
    style.top = `${pos.top}${unit}`;
    style.left = `${pos.left}${unit}`;
    style.opacity = '';
  },

  /**
   * Return canvas dimensions and positions
   * @return {Object}
   */
  getCanvasPosition() {
    return this.canvas.getCanvasView().getPosition();
  },

  /**
   * Returns badge element
   * @return {HTMLElement}
   * @private
   */
  getBadge(opts: any = {}) {
    return this.canvas.getBadgeEl(opts.view);
  },

  /**
   * On frame scroll callback
   * @private
   */
  onFrameScroll() {
    this.updateTools();
    this.canvas.refreshSpots();
  },

  onFrameResize() {
    this.canvas.refreshSpots();
  },

  updateTools() {
    this.updateLocalPos();
    this.updateGlobalPos();
  },

  isCompSelected(comp: Component) {
    return comp && comp.get('status') === 'selected';
  },

  /**
   * Update tools visible on hover
   * @param {HTMLElement} el
   * @param {Object} pos
   */
  updateToolsLocal(data: any) {
    const config = this.em.getConfig();
    const { el, pos, view, component } = data || this.getElHovered();

    if (!el) {
      this.lastHovered = 0;
      return;
    }

    const isHoverEn = component.get('hoverable');
    const isNewEl = this.lastHovered !== el;
    const badgeOpts = isNewEl ? {} : { posOnly: 1 };
    const customHoverSpot = this.canvas.hasCustomSpot(CanvasSpotBuiltInTypes.Hover);

    if (isNewEl && isHoverEn) {
      this.lastHovered = el;
      customHoverSpot ? this.hideHighlighter(view) : this.showHighlighter(view);
      this.showElementOffset(el, pos, { view });
    }

    if (this.isCompSelected(component)) {
      this.hideHighlighter(view);
      !config.showOffsetsSelected && this.hideElementOffset(view);
    }

    const unit = 'px';
    const toolsEl = this.toggleToolsEl(1, view);
    const { style } = toolsEl;
    const frameOff = this.canvas.canvasRectOffset(el, pos);
    const topOff = frameOff.top;
    const leftOff = frameOff.left;

    !customHoverSpot &&
      this.updateBadge(el, pos, {
        ...badgeOpts,
        view,
        topOff,
        leftOff,
      });

    style.top = topOff + unit;
    style.left = leftOff + unit;
    style.width = pos.width + unit;
    style.height = pos.height + unit;
    style.rotate = window.getComputedStyle(el).getPropertyValue('rotate');

    this._trgToolUp('local', {
      component,
      el: toolsEl,
      top: topOff,
      left: leftOff,
      width: pos.width,
      height: pos.height,
    });
  },

  _upToolbar: debounce(function () {
    // @ts-ignore
    this.updateToolsGlobal({ force: 1 });
  }, 0),

  _trgToolUp(type: string, opts = {}) {
    this.em.trigger('canvas:tools:update', {
      type,
      ...opts,
    });
  },

  updateToolsGlobal(opts: any = {}) {
    const { el, pos, component } = this.getElSelected();

    if (!el) {
      this.toggleToolsEl(); // Hides toolbar
      this.lastSelected = 0;
      return;
    }

    const { canvas } = this;
    const isNewEl = this.lastSelected !== el;

    if (isNewEl || opts.force) {
      this.lastSelected = el;
      this.updateToolbar(component);
    }

    const unit = 'px';
    const toolsEl = this.toggleToolsEl(1);
    const { style } = toolsEl;
    const targetToElem = canvas.getTargetToElementFixed(el, canvas.getToolbarEl()!, { pos });
    const topOff = targetToElem.canvasOffsetTop;
    const leftOff = targetToElem.canvasOffsetLeft;
    style.top = topOff + unit;
    style.left = leftOff + unit;
    style.width = pos.width + unit;
    style.height = pos.height + unit;
    style.rotate = window.getComputedStyle(el).getPropertyValue('rotate');

    this.updateToolbarPos({ top: targetToElem.top, left: targetToElem.left });
    this._trgToolUp('global', {
      component,
      el: toolsEl,
      top: topOff,
      left: leftOff,
      width: pos.width,
      height: pos.height,
    });
  },

  /**
   * Update attached elements, eg. component toolbar
   */
  updateAttached: debounce(function () {
    // @ts-ignore
    this.updateGlobalPos();
  }, 0),

  onContainerChange: debounce(function () {
    // @ts-ignore
    this.em.refreshCanvas();
  }, 150),

  /**
   * Returns element's data info
   * @param {HTMLElement} el
   * @return {Object}
   * @private
   */
  getElementPos(el: HTMLElement) {
    return this.canvas.getCanvasView().getElementPos(el, { noScroll: true, nativeBoundingRect: false });
  },

  /**
   * Hide badge
   * @private
   * */
  hideBadge() {
    this.getBadge().style.display = 'none';
  },

  /**
   * Clean previous model from different states
   * @param {Component} model
   * @private
   */
  cleanPrevious(model: Component) {
    model &&
      model.set({
        status: '',
        state: '',
      });
  },

  /**
   * Returns content window
   * @private
   */
  getContentWindow() {
    return this.canvas.getWindow();
  },

  run(editor) {
    if (!hasWin()) return;
    // @ts-ignore
    this.editor = editor && editor.get('Editor');
    this.enable();
  },

  stop(ed, sender, opts = {}) {
    if (!hasWin()) return;
    const { em, editor } = this;
    this.onHovered(); // force to hide toolbar
    this.stopSelectComponent();
    !opts.preserveSelected && em.setSelected();
    this.toggleToolsEl();
    editor && editor.stopCommand('resize');
    editor && editor.stopCommand('rotate');
  },
} as CommandObject<any, { [k: string]: any }>;<|MERGE_RESOLUTION|>--- conflicted
+++ resolved
@@ -189,13 +189,9 @@
     // This will hide some elements from the select component
     this.updateLocalPos(result);
     this.initResize(component);
-<<<<<<< HEAD
     // @ts-ignore
     this.initRotate(component);
-  }, 0),
-=======
-  },
->>>>>>> 2300c23a
+  },
 
   updateGlobalPos() {
     const sel = this.getElSelected();
