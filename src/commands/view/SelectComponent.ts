--- conflicted
+++ resolved
@@ -796,11 +796,7 @@
    * @private
    */
   getElementPos(el: HTMLElement) {
-<<<<<<< HEAD
-    return this.canvas.getCanvasView().getElementPos(el, { nativeBoundingRect: false });
-=======
-    return this.canvas.getCanvasView().getElementPos(el, { noScroll: true });
->>>>>>> c223a0ca
+    return this.canvas.getCanvasView().getElementPos(el, { noScroll: true, nativeBoundingRect: false });
   },
 
   /**
