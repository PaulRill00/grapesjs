import {
  isUndefined,
  isArray,
  contains,
  toArray,
  keys,
  bindAll,
} from "underscore";
import Backbone from "backbone";
import $ from "../../utils/cash-dom";
import Extender from "../../utils/extender";
import { getModel, hasWin, isEmptyObj } from "../../utils/mixins";
import { Model } from "../../common";
import Selected from "./Selected";
import FrameView from "../../canvas/view/FrameView";
import EditorModule from "..";
import EditorView from "../view/EditorView";
import { IModule } from "../../abstract/Module";

//@ts-ignore
Backbone.$ = $;

const deps = [
  require("utils"),
  require("i18n"),
  require("keymaps"),
  require("undo_manager"),
  require("storage_manager"),
  require("device_manager"),
  require("parser"),
  require("style_manager"),
  require("selector_manager"),
  require("modal_dialog"),
  require("code_manager"),
  require("panels"),
  require("rich_text_editor"),
  require("asset_manager"),
  require("css_composer"),
  require("pages"),
  require("trait_manager"),
  require("dom_components"),
  require("navigator"),
  require("canvas"),
  require("commands"),
  require("block_manager"),
];

<<<<<<< HEAD
const ts_deps: any[] = [];
=======
const ts_deps: any[] = [
  //require("pages")
];
>>>>>>> 36c470e0

Extender({
  //@ts-ignore
  Backbone: Backbone,
  $: Backbone.$,
});

const logs = {
  debug: console.log,
  info: console.info,
  warning: console.warn,
  error: console.error,
};

export default class EditorModel extends Model {
  defaults() {
    return {
      editing: 0,
      selected: 0,
      clipboard: null,
      dmode: 0,
      componentHovered: null,
      previousModel: null,
      changesCount: 0,
      storables: [],
      modules: [],
      toLoad: [],
      opened: {},
      device: "",
    };
  }

  __skip = false;
  defaultRunning = false;
  destroyed = false;
  _config: any;
  attrsOrig: any;
  timedInterval?: number;
  updateItr?: number;
  view?: EditorView;

  get storables(): any[] {
<<<<<<< HEAD
    return this.get('storables');
  }

  get modules(): IModule[] {
    return this.get('modules');
  }

  get toLoad(): any[] {
    return this.get('toLoad');
  }
  get selected(): Selected {
    return this.get('selected');
=======
    return this.get("storables");
  }

  get modules(): IModule[] {
    return this.get("modules");
  }

  get toLoad(): any[] {
    return this.get("toLoad");
>>>>>>> 36c470e0
  }

  constructor(conf = {}) {
    super();
    this._config = conf;
    const { config } = this;
    this.set("Config", conf);
    this.set("modules", []);
    this.set("toLoad", []);
    this.set("storables", []);
    this.set("selected", new Selected());
    this.set("dmode", config.dragMode);
    const { el, log } = config;
    const toLog = log === true ? keys(logs) : isArray(log) ? log : [];
    bindAll(this, "initBaseColorPicker");

    if (el && config.fromElement) {
      config.components = el.innerHTML;
    }

    this.attrsOrig = el
      ? toArray(el.attributes).reduce((res, next) => {
          res[next.nodeName] = next.nodeValue;
          return res;
        }, {})
      : "";

    // Move components to pages
    if (config.components && !config.pageManager) {
      config.pageManager = { pages: [{ component: config.components }] };
    }

    // Load modules
    deps.forEach((name) => this.loadModule(name));
    ts_deps.forEach((name) => this.tsLoadModule(name));
    this.on("change:componentHovered", this.componentHovered, this);
    this.on("change:changesCount", this.updateChanges, this);
    this.on("change:readyLoad change:readyCanvas", this._checkReady, this);
    toLog.forEach((e) => this.listenLog(e));

    // Deprecations
    [{ from: "change:selectedComponent", to: "component:toggled" }].forEach(
      (event) => {
        const eventFrom = event.from;
        const eventTo = event.to;
        this.listenTo(this, eventFrom, (...args) => {
          this.trigger(eventTo, ...args);
          this.logWarning(
            `The event '${eventFrom}' is deprecated, replace it with '${eventTo}'`
          );
        });
      }
    );
  }

  _checkReady() {
    if (
      this.get("readyLoad") &&
      this.get("readyCanvas") &&
      !this.get("ready")
    ) {
      this.set("ready", true);
    }
  }

  getContainer() {
    return this.config.el;
  }

  listenLog(event: string) {
    //@ts-ignore
    this.listenTo(this, `log:${event}`, logs[event]);
  }

  get config() {
    return this._config;
  }

  /**
   * Get configurations
   * @param  {string} [prop] Property name
   * @return {any} Returns the configuration object or
   *  the value of the specified property
   */
  getConfig(prop?: string) {
    const config = this.config;
    return isUndefined(prop) ? config : config[prop];
  }

  /**
   * Should be called once all modules and plugins are loaded
   * @private
   */
  loadOnStart() {
    const { projectData, headless } = this.config;
    const sm = this.get("StorageManager");

    // In `onLoad`, the module will try to load the data from its configurations.
    this.toLoad.forEach((mdl) => mdl.onLoad());

    // Stuff to do post load
    const postLoad = () => {
      this.modules.forEach((mdl) => mdl.postLoad && mdl.postLoad(this));
      this.set("readyLoad", 1);
    };

    if (headless) {
      projectData && this.loadData(projectData);
      postLoad();
    } else {
      // Defer for storage load events.
      setTimeout(async () => {
        if (projectData) {
          this.loadData(projectData);
        } else if (sm?.canAutoload()) {
          try {
            await this.load();
          } catch (error) {
            this.logError(error as string);
          }
        }
        postLoad();
      });
    }

    // Create shallow editor.
    // Here we can create components/styles without altering/triggering the main EditorModel
    const shallow = new EditorModel({
      noticeOnUnload: false,
      storageManager: false,
      undoManager: false,
    });
    // We only need to load a few modules
    ["PageManager", "Canvas"].forEach((key) => shallow.get(key).onLoad());
    this.set("shallow", shallow);
  }

  /**
   * Set the alert before unload in case it's requested
   * and there are unsaved changes
   * @private
   */
  updateChanges() {
    const stm = this.get("StorageManager");
    const changes = this.getDirtyCount();
    this.updateItr && clearTimeout(this.updateItr);
    //@ts-ignore
    this.updateItr = setTimeout(() => this.trigger("update"));

    if (this.config.noticeOnUnload) {
<<<<<<< HEAD
      window.onbeforeunload = changes ? () => true : null;
=======
      window.onbeforeunload = changes ? (e: any) => 1 : null;
>>>>>>> 36c470e0
    }

    if (stm.isAutosave() && changes >= stm.getStepsBeforeSave()) {
      this.store().catch((err) => this.logError(err));
    }
  }

  /**
   * Load generic module
   * @param {String} moduleName Module name
   * @return {this}
   * @private
   */
  loadModule(moduleName: any) {
    const { config } = this;
    const Module = moduleName.default || moduleName;
    const Mod = new Module(this);
    const name = Mod.name.charAt(0).toLowerCase() + Mod.name.slice(1);
    const cfgParent = !isUndefined(config[name])
      ? config[name]
      : config[Mod.name];
    const cfg = cfgParent === true ? {} : cfgParent || {};
    cfg.pStylePrefix = config.pStylePrefix || "";

    if (!isUndefined(cfgParent) && !cfgParent) {
      cfg._disable = 1;
    }

    if (Mod.storageKey && Mod.store && Mod.load) {
      this.storables.push(Mod);
    }

    cfg.em = this;
    Mod.init({ ...cfg });

    // Bind the module to the editor model if public
    !Mod.private && this.set(Mod.name, Mod);
    Mod.onLoad && this.toLoad.push(Mod);
    this.modules.push(Mod);
    return this;
  }

  /**
   * Load generic module
   * @param {String} moduleName Module name
   * @return {this}
   * @private
   */
  tsLoadModule(moduleName: any) {
    const Module = moduleName.default || moduleName;
    const Mod = new Module(this);

    if (Mod.storageKey && Mod.store && Mod.load) {
      this.storables.push(Mod);
    }

    // Bind the module to the editor model if public
    !Mod.private && this.set(Mod.name, Mod);
    Mod.onLoad && this.toLoad.push(Mod);
    this.modules.push(Mod);
    return this;
  }
  /**
   * Initialize editor model and set editor instance
   * @param {Editor} editor Editor instance
   * @return {this}
   * @public
   */
  init(editor: EditorModule, opts = {}) {
    if (this.destroyed) {
      this.initialize(opts);
      this.destroyed = false;
    }
    this.set("Editor", editor);
  }

  getEditor() {
    return this.get("Editor");
  }

  /**
   * This method handles updates on the editor and tries to store them
   * if requested and if the changesCount is exceeded
   * @param  {Object} model
   * @param  {any} val  Value
   * @param  {Object} opt  Options
   * @private
   * */
  handleUpdates(model: any, val: any, opt: any = {}) {
    // Component has been added temporarily - do not update storage or record changes
    if (
      this.__skip ||
      opt.temporary ||
      opt.noCount ||
      opt.avoidStore ||
      !this.get("ready")
    ) {
      return;
    }

    this.timedInterval && clearTimeout(this.timedInterval);
    //@ts-ignore
    this.timedInterval = setTimeout(() => {
      const curr = this.getDirtyCount() || 0;
      const { unset, ...opts } = opt;
      this.set("changesCount", curr + 1, opts);
    }, 0);
  }

  changesUp(opts: any) {
    this.handleUpdates(0, 0, opts);
  }

  /**
   * Callback on component hover
   * @param   {Object}   Model
   * @param   {Mixed}   New value
   * @param   {Object}   Options
   * @private
   * */
  componentHovered(editor: any, component: any, options: any) {
    const prev = this.previous("componentHovered");
    prev && this.trigger("component:unhovered", prev, options);
    component && this.trigger("component:hovered", component, options);
  }

  /**
   * Returns model of the selected component
   * @return {Component|null}
   * @public
   */
  getSelected() {
<<<<<<< HEAD
    return this.selected.lastComponent();
=======
    return this.get("selected").lastComponent();
>>>>>>> 36c470e0
  }

  /**
   * Returns an array of all selected components
   * @return {Array}
   * @public
   */
<<<<<<< HEAD
  getSelectedAll() {
    return this.selected.allComponents();
=======
  getSelectedAll(): any[] {
    return this.get("selected").allComponents();
>>>>>>> 36c470e0
  }

  /**
   * Select a component
   * @param  {Component|HTMLElement} el Component to select
   * @param  {Object} [opts={}] Options, optional
   * @public
   */
<<<<<<< HEAD
  setSelected(el: any | any[], opts: any = {}) {
    const { event } = opts;
    const ctrlKey = event && (event.ctrlKey || event.metaKey);
    const { shiftKey } = event || {};
    const els = (isArray(el) ? el : [el]).map(el => getModel(el, $));
=======
  setSelected(el?: any, opts: any = {}) {
    const { event } = opts;
    const ctrlKey = event && (event.ctrlKey || event.metaKey);
    const { shiftKey } = event || {};
    const multiple = isArray(el);
    const els = (isArray(el) ? el : [el]).map((el) => getModel(el, $));
>>>>>>> 36c470e0
    const selected = this.getSelectedAll();
    const mltSel = this.getConfig().multipleSelection;
    let added;

    // If an array is passed remove all selected
    // expect those yet to be selected
<<<<<<< HEAD
    const multiple = isArray(el);
    multiple && this.removeSelected(selected.filter(s => !contains(els, s)));
=======
    multiple && this.removeSelected(selected.filter((s) => !contains(els, s)));
>>>>>>> 36c470e0

    els.forEach((el) => {
      let model = getModel(el, undefined);

      if (model) {
        this.trigger("component:select:before", model, opts);

        // Check for valid selectable
        if (!model.get("selectable") || opts.abort) {
          if (opts.useValid) {
            let parent = model.parent();
            while (parent && !parent.get("selectable"))
              parent = parent.parent();
            model = parent;
          } else {
            return;
          }
        }
      }

      // Hanlde multiple selection
      if (ctrlKey && mltSel) {
        return this.toggleSelected(model);
      } else if (shiftKey && mltSel) {
        this.clearSelection(this.get("Canvas").getWindow());
        const coll = model.collection;
        const index = model.index();
        let min: number | undefined, max: number | undefined;

        // Fin min and max siblings
        this.getSelectedAll().forEach((sel) => {
          const selColl = sel.collection;
          const selIndex = sel.index();
          if (selColl === coll) {
            if (selIndex < index) {
              // First model BEFORE the selected one
              min = isUndefined(min) ? selIndex : Math.max(min, selIndex);
            } else if (selIndex > index) {
              // First model AFTER the selected one
              max = isUndefined(max) ? selIndex : Math.min(max, selIndex);
            }
          }
        });

        if (!isUndefined(min)) {
          while (min !== index) {
            this.addSelected(coll.at(min));
            min++;
          }
        }

        if (!isUndefined(max)) {
          while (max !== index) {
            this.addSelected(coll.at(max));
            max--;
          }
        }

        return this.addSelected(model);
      }

      !multiple && this.removeSelected(selected.filter((s) => s !== model));
      this.addSelected(model, opts);
      added = model;
    });
  }

  /**
   * Add component to selection
   * @param  {Component|HTMLElement} el Component to select
   * @param  {Object} [opts={}] Options, optional
   * @public
   */
  addSelected(el: any, opts: any = {}) {
    const model = getModel(el, $);
    const models = isArray(model) ? model : [model];

<<<<<<< HEAD
    models.forEach(model => {
      if (model && !model.get('selectable')) return;
      const { selected } = this;
=======
    models.forEach((model) => {
      if (model && !model.get("selectable")) return;
      const selected = this.get("selected");
>>>>>>> 36c470e0
      opts.forceChange && this.removeSelected(model, opts);
      selected.addComponent(model, opts);
      model && this.trigger("component:select", model, opts);
    });
  }

  /**
   * Remove component from selection
   * @param  {Component|HTMLElement} el Component to select
   * @param  {Object} [opts={}] Options, optional
   * @public
   */
  removeSelected(el: any, opts = {}) {
<<<<<<< HEAD
    this.selected.removeComponent(getModel(el, $), opts);
=======
    this.get("selected").removeComponent(getModel(el, $), opts);
>>>>>>> 36c470e0
  }

  /**
   * Toggle component selection
   * @param  {Component|HTMLElement} el Component to select
   * @param  {Object} [opts={}] Options, optional
   * @public
   */
  toggleSelected(el: any, opts = {}) {
    const model = getModel(el, $);
    const models = isArray(model) ? model : [model];

<<<<<<< HEAD
    models.forEach(model => {
      if (this.selected.hasComponent(model)) {
=======
    models.forEach((model) => {
      if (this.get("selected").hasComponent(model)) {
>>>>>>> 36c470e0
        this.removeSelected(model, opts);
      } else {
        this.addSelected(model, opts);
      }
    });
  }

  /**
   * Hover a component
   * @param  {Component|HTMLElement} el Component to select
   * @param  {Object} [opts={}] Options, optional
   * @private
   */
  setHovered(el: any, opts: any = {}) {
    if (!el) return this.set("componentHovered", "");

    const ev = "component:hover";
    let model = getModel(el, undefined);

    if (!model) return;

    opts.forceChange && this.set("componentHovered", "");
    this.trigger(`${ev}:before`, model, opts);

    // Check for valid hoverable
    if (!model.get("hoverable")) {
      if (opts.useValid && !opts.abort) {
        let parent = model && model.parent();
        while (parent && !parent.get("hoverable")) parent = parent.parent();
        model = parent;
      } else {
        return;
      }
    }

    if (!opts.abort) {
      this.set("componentHovered", model, opts);
      this.trigger(ev, model, opts);
    }
  }

  getHovered() {
    return this.get("componentHovered");
  }

  /**
   * Set components inside editor's canvas. This method overrides actual components
   * @param {Object|string} components HTML string or components model
   * @param {Object} opt the options object to be used by the [setComponents]{@link setComponents} method
   * @return {this}
   * @public
   */
  setComponents(components: any, opt = {}) {
    return this.get("DomComponents").setComponents(components, opt);
  }

  /**
   * Returns components model from the editor's canvas
   * @return {Components}
   * @private
   */
  getComponents() {
    var cmp = this.get("DomComponents");
    var cm = this.get("CodeManager");

    if (!cmp || !cm) return;

    var wrp = cmp.getComponents();
    return cm.getCode(wrp, "json");
  }

  /**
   * Set style inside editor's canvas. This method overrides actual style
   * @param {Object|string} style CSS string or style model
   * @param {Object} opt the options object to be used by the `CssRules.add` method
   * @return {this}
   * @public
   */
  setStyle(style: any, opt = {}) {
    const cssc = this.get("CssComposer");
    cssc.clear(opt);
    cssc.getAll().add(style, opt);
    return this;
  }

  /**
   * Add styles to the editor
   * @param {Array<Object>|Object|string} style CSS string or style model
   * @returns {Array<CssRule>}
   * @public
   */
  addStyle(style: any, opts = {}) {
    const res = this.getStyle().add(style, opts);
    return isArray(res) ? res : [res];
  }

  /**
   * Returns rules/style model from the editor's canvas
   * @return {Rules}
   * @private
   */
  getStyle() {
    return this.get("CssComposer").getAll();
  }

  /**
   * Change the selector state
   * @param {String} value State value
   * @returns {this}
   */
  setState(value: string) {
    this.set("state", value);
    return this;
  }

  /**
   * Get the current selector state
   * @returns {String}
   */
  getState() {
    return this.get("state") || "";
  }

  /**
   * Returns HTML built inside canvas
   * @param {Object} [opts={}] Options
   * @returns {string} HTML string
   * @public
   */
  getHtml(opts: any = {}) {
    const { config } = this;
    const { optsHtml } = config;
    const js = config.jsInHtml ? this.getJs(opts) : "";
    const cmp = opts.component || this.get("DomComponents").getComponent();
    let html = cmp
      ? this.get("CodeManager").getCode(cmp, "html", {
          ...optsHtml,
          ...opts,
        })
      : "";
    html += js ? `<script>${js}</script>` : "";
    return html;
  }

  /**
   * Returns CSS built inside canvas
   * @param {Object} [opts={}] Options
   * @returns {string} CSS string
   * @public
   */
  getCss(opts: any = {}) {
    const config = this.config;
    const { optsCss } = config;
    const avoidProt = opts.avoidProtected;
    const keepUnusedStyles = !isUndefined(opts.keepUnusedStyles)
      ? opts.keepUnusedStyles
      : config.keepUnusedStyles;
    const cssc = this.get("CssComposer");
    const wrp = opts.component || this.get("DomComponents").getComponent();
    const protCss = !avoidProt ? config.protectedCss : "";
    const css =
      wrp &&
      this.get("CodeManager").getCode(wrp, "css", {
        cssc,
        keepUnusedStyles,
        ...optsCss,
        ...opts,
      });
    return wrp ? (opts.json ? css : protCss + css) : "";
  }

  /**
   * Returns JS of all components
   * @return {string} JS string
   * @public
   */
  getJs(opts: any = {}) {
    var wrp = opts.component || this.get("DomComponents").getWrapper();
    return wrp ? this.get("CodeManager").getCode(wrp, "js").trim() : "";
  }

  /**
   * Store data to the current storage.
   * @public
   */
  async store(options?: any) {
    const data = this.storeData();
    await this.get("StorageManager").store(data, options);
    this.clearDirtyCount();
    return data;
  }

  /**
   * Load data from the current storage.
   * @public
   */
  async load(options?: any) {
    const result = await this.get("StorageManager").load(options);
    this.loadData(result);
    return result;
  }

  storeData() {
    let result = {};
    // Sync content if there is an active RTE
    const editingCmp = this.getEditing();
    editingCmp && editingCmp.trigger("sync:content", { noCount: true });

    this.storables.forEach((m) => {
      result = { ...result, ...m.store(1) };
    });
    return JSON.parse(JSON.stringify(result));
  }

  loadData(data = {}) {
    if (!isEmptyObj(data)) {
      this.storables.forEach((module) => module.clear());
      this.storables.forEach((module) => module.load(data));
    }
    return data;
  }

  /**
   * Returns device model by name
   * @return {Device|null}
   * @private
   */
  getDeviceModel() {
    var name = this.get("device");
    return this.get("DeviceManager").get(name);
  }

  /**
   * Run default command if setted
   * @param {Object} [opts={}] Options
   * @private
   */
  runDefault(opts = {}) {
    var command = this.get("Commands").get(this.config.defaultCommand);
    if (!command || this.defaultRunning) return;
    command.stop(this, this, opts);
    command.run(this, this, opts);
    this.defaultRunning = true;
  }

  /**
   * Stop default command
   * @param {Object} [opts={}] Options
   * @private
   */
  stopDefault(opts = {}) {
    const commands = this.get("Commands");
    const command = commands.get(this.config.defaultCommand);
    if (!command || !this.defaultRunning) return;
    command.stop(this, this, opts);
    this.defaultRunning = false;
  }

  /**
   * Update canvas dimensions and refresh data useful for tools positioning
   * @public
   */
  refreshCanvas(opts: any = {}) {
    this.set("canvasOffset", null);
    this.set("canvasOffset", this.get("Canvas").getOffset());
    opts.tools && this.trigger("canvas:updateTools");
  }

  /**
   * Clear all selected stuf inside the window, sometimes is useful to call before
   * doing some dragging opearation
   * @param {Window} win If not passed the current one will be used
   * @private
   */
  clearSelection(win?: Window) {
    var w = win || window;
    w.getSelection()?.removeAllRanges();
  }

  /**
   * Get the current media text
   * @return {string}
   */
  getCurrentMedia() {
    const config = this.config;
    const device = this.getDeviceModel();
    const condition = config.mediaCondition;
    const preview = config.devicePreviewMode;
    const width = device && device.get("widthMedia");
    return device && width && !preview ? `(${condition}: ${width})` : "";
  }

  /**
   * Return the component wrapper
   * @return {Component}
   */
  getWrapper() {
    return this.get("DomComponents").getWrapper();
  }

  setCurrentFrame(frameView: FrameView) {
    return this.set("currentFrame", frameView);
  }

  getCurrentFrame(): FrameView {
    return this.get("currentFrame");
  }

  getCurrentFrameModel() {
    return (this.getCurrentFrame() || {}).model;
  }

  getIcon(icon: string) {
    const icons = this.config.icons || {};
    return icons[icon] || "";
  }

  /**
   * Return the count of changes made to the content and not yet stored.
   * This count resets at any `store()`
   * @return {number}
   */
<<<<<<< HEAD
  getDirtyCount(): number {
    return this.get('changesCount');
=======
  getDirtyCount() {
    return this.get("changesCount");
>>>>>>> 36c470e0
  }

  clearDirtyCount() {
    return this.set("changesCount", 0);
  }

  getZoomDecimal() {
    return this.get("Canvas").getZoomDecimal();
  }

  getZoomMultiplier() {
    return this.get("Canvas").getZoomMultiplier();
  }

  setDragMode(value: string) {
    return this.set("dmode", value);
  }

  t(...args: any[]) {
    const i18n = this.get("I18n");
    return i18n?.t(...args);
  }

  /**
   * Returns true if the editor is in absolute mode
   * @returns {Boolean}
   */
  inAbsoluteMode() {
    return this.get("dmode") === "absolute";
  }

  /**
   * Destroy editor
   */
  destroyAll() {
    const { config, view } = this;
    const editor = this.getEditor();
    const { editors = [] } = config.grapesjs || {};
    const shallow = this.get("shallow");
    shallow?.destroyAll();
    this.stopListening();
    this.stopDefault();
    this.modules
      .slice()
      .reverse()
      .forEach((mod) => mod.destroy());
    view && view.remove();
    this.clear({ silent: true });
    this.destroyed = true;
<<<<<<< HEAD
    ['_config', 'view', '_previousAttributes', '_events', '_listeners'].forEach(
      //@ts-ignore
      i => (this[i] = {})
=======
    ["_config", "view", "_previousAttributes", "_events", "_listeners"].forEach(
      //@ts-ignore
      (i) => (this[i] = {})
>>>>>>> 36c470e0
    );
    editors.splice(editors.indexOf(editor), 1);
    //@ts-ignore
    hasWin() && $(config.el).empty().attr(this.attrsOrig);
  }

  getEditing() {
    const res = this.get("editing");
    return (res && res.model) || null;
  }

  setEditing(value: boolean) {
    this.set("editing", value);
    return this;
  }

  isEditing() {
    return !!this.get("editing");
  }

  log(msg: string, opts: any = {}) {
    const { ns, level = "debug" } = opts;
    this.trigger("log", msg, opts);
    level && this.trigger(`log:${level}`, msg, opts);

    if (ns) {
      const logNs = `log-${ns}`;
      this.trigger(logNs, msg, opts);
      level && this.trigger(`${logNs}:${level}`, msg, opts);
    }
  }

  logInfo(msg: string, opts?: any) {
    this.log(msg, { ...opts, level: "info" });
  }

  logWarning(msg: string, opts?: any) {
<<<<<<< HEAD
    this.log(msg, { ...opts, level: 'warning' });
=======
    this.log(msg, { ...opts, level: "warning" });
>>>>>>> 36c470e0
  }

  logError(msg: string, opts?: any) {
    this.log(msg, { ...opts, level: "error" });
  }

  initBaseColorPicker(el: any, opts = {}) {
    const { config } = this;
    const { colorPicker = {} } = config;
    const elToAppend = config.el;
    const ppfx = config.stylePrefix;

    //@ts-ignore
    return $(el).spectrum({
      containerClassName: `${ppfx}one-bg ${ppfx}two-color`,
      appendTo: elToAppend || "body",
      maxSelectionSize: 8,
      showPalette: true,
      palette: [],
      showAlpha: true,
      chooseText: "Ok",
      cancelText: "⨯",
      ...opts,
      ...colorPicker,
    });
  }

  /**
   * Execute actions without triggering the storage and undo manager.
   * @param  {Function} clb
   * @private
   */
  skip(clb: Function) {
    this.__skip = true;
    const um = this.get("UndoManager");
    um ? um.skip(clb) : clb();
    this.__skip = false;
  }

  /**
   * Set/get data from the HTMLElement
   * @param  {HTMLElement} el
   * @param  {string} name Data name
   * @param  {any} value Date value
   * @return {any}
   * @private
   */
  data(el: any, name: string, value: any) {
    const varName = "_gjs-data";

    if (!el[varName]) {
      el[varName] = {};
    }

    if (isUndefined(value)) {
      return el[varName][name];
    } else {
      el[varName][name] = value;
    }
  }
}<|MERGE_RESOLUTION|>--- conflicted
+++ resolved
@@ -45,13 +45,7 @@
   require("block_manager"),
 ];
 
-<<<<<<< HEAD
 const ts_deps: any[] = [];
-=======
-const ts_deps: any[] = [
-  //require("pages")
-];
->>>>>>> 36c470e0
 
 Extender({
   //@ts-ignore
@@ -94,7 +88,6 @@
   view?: EditorView;
 
   get storables(): any[] {
-<<<<<<< HEAD
     return this.get('storables');
   }
 
@@ -107,17 +100,6 @@
   }
   get selected(): Selected {
     return this.get('selected');
-=======
-    return this.get("storables");
-  }
-
-  get modules(): IModule[] {
-    return this.get("modules");
-  }
-
-  get toLoad(): any[] {
-    return this.get("toLoad");
->>>>>>> 36c470e0
   }
 
   constructor(conf = {}) {
@@ -268,11 +250,7 @@
     this.updateItr = setTimeout(() => this.trigger("update"));
 
     if (this.config.noticeOnUnload) {
-<<<<<<< HEAD
       window.onbeforeunload = changes ? () => true : null;
-=======
-      window.onbeforeunload = changes ? (e: any) => 1 : null;
->>>>>>> 36c470e0
     }
 
     if (stm.isAutosave() && changes >= stm.getStepsBeforeSave()) {
@@ -405,11 +383,7 @@
    * @public
    */
   getSelected() {
-<<<<<<< HEAD
     return this.selected.lastComponent();
-=======
-    return this.get("selected").lastComponent();
->>>>>>> 36c470e0
   }
 
   /**
@@ -417,13 +391,8 @@
    * @return {Array}
    * @public
    */
-<<<<<<< HEAD
   getSelectedAll() {
     return this.selected.allComponents();
-=======
-  getSelectedAll(): any[] {
-    return this.get("selected").allComponents();
->>>>>>> 36c470e0
   }
 
   /**
@@ -432,32 +401,19 @@
    * @param  {Object} [opts={}] Options, optional
    * @public
    */
-<<<<<<< HEAD
   setSelected(el: any | any[], opts: any = {}) {
     const { event } = opts;
     const ctrlKey = event && (event.ctrlKey || event.metaKey);
     const { shiftKey } = event || {};
     const els = (isArray(el) ? el : [el]).map(el => getModel(el, $));
-=======
-  setSelected(el?: any, opts: any = {}) {
-    const { event } = opts;
-    const ctrlKey = event && (event.ctrlKey || event.metaKey);
-    const { shiftKey } = event || {};
-    const multiple = isArray(el);
-    const els = (isArray(el) ? el : [el]).map((el) => getModel(el, $));
->>>>>>> 36c470e0
     const selected = this.getSelectedAll();
     const mltSel = this.getConfig().multipleSelection;
     let added;
 
     // If an array is passed remove all selected
     // expect those yet to be selected
-<<<<<<< HEAD
     const multiple = isArray(el);
     multiple && this.removeSelected(selected.filter(s => !contains(els, s)));
-=======
-    multiple && this.removeSelected(selected.filter((s) => !contains(els, s)));
->>>>>>> 36c470e0
 
     els.forEach((el) => {
       let model = getModel(el, undefined);
@@ -535,15 +491,9 @@
     const model = getModel(el, $);
     const models = isArray(model) ? model : [model];
 
-<<<<<<< HEAD
     models.forEach(model => {
       if (model && !model.get('selectable')) return;
       const { selected } = this;
-=======
-    models.forEach((model) => {
-      if (model && !model.get("selectable")) return;
-      const selected = this.get("selected");
->>>>>>> 36c470e0
       opts.forceChange && this.removeSelected(model, opts);
       selected.addComponent(model, opts);
       model && this.trigger("component:select", model, opts);
@@ -557,11 +507,7 @@
    * @public
    */
   removeSelected(el: any, opts = {}) {
-<<<<<<< HEAD
     this.selected.removeComponent(getModel(el, $), opts);
-=======
-    this.get("selected").removeComponent(getModel(el, $), opts);
->>>>>>> 36c470e0
   }
 
   /**
@@ -574,13 +520,8 @@
     const model = getModel(el, $);
     const models = isArray(model) ? model : [model];
 
-<<<<<<< HEAD
     models.forEach(model => {
       if (this.selected.hasComponent(model)) {
-=======
-    models.forEach((model) => {
-      if (this.get("selected").hasComponent(model)) {
->>>>>>> 36c470e0
         this.removeSelected(model, opts);
       } else {
         this.addSelected(model, opts);
@@ -903,13 +844,8 @@
    * This count resets at any `store()`
    * @return {number}
    */
-<<<<<<< HEAD
   getDirtyCount(): number {
     return this.get('changesCount');
-=======
-  getDirtyCount() {
-    return this.get("changesCount");
->>>>>>> 36c470e0
   }
 
   clearDirtyCount() {
@@ -959,15 +895,9 @@
     view && view.remove();
     this.clear({ silent: true });
     this.destroyed = true;
-<<<<<<< HEAD
     ['_config', 'view', '_previousAttributes', '_events', '_listeners'].forEach(
       //@ts-ignore
       i => (this[i] = {})
-=======
-    ["_config", "view", "_previousAttributes", "_events", "_listeners"].forEach(
-      //@ts-ignore
-      (i) => (this[i] = {})
->>>>>>> 36c470e0
     );
     editors.splice(editors.indexOf(editor), 1);
     //@ts-ignore
@@ -1005,11 +935,7 @@
   }
 
   logWarning(msg: string, opts?: any) {
-<<<<<<< HEAD
     this.log(msg, { ...opts, level: 'warning' });
-=======
-    this.log(msg, { ...opts, level: "warning" });
->>>>>>> 36c470e0
   }
 
   logError(msg: string, opts?: any) {
