--- conflicted
+++ resolved
@@ -1,16 +1,4 @@
-<<<<<<< HEAD
 import { isUndefined, isFunction, isArray, contains, toArray, keys, bindAll } from 'underscore';
-=======
-import {
-  isUndefined,
-  isFunction,
-  isArray,
-  contains,
-  toArray,
-  keys,
-  bindAll,
-} from 'underscore';
->>>>>>> c5d04e1f
 import Backbone from 'backbone';
 import $ from 'utils/cash-dom';
 import Extender from 'utils/extender';
@@ -100,14 +88,13 @@
       : '';
 
     // Load modules
-    deps.forEach((name) => this.loadModule(name));
+    deps.forEach(name => this.loadModule(name));
     this.on('change:componentHovered', this.componentHovered, this);
     this.on('change:changesCount', this.updateChanges, this);
     this.on('change:readyLoad change:readyCanvas', this._checkReady, this);
-    toLog.forEach((e) => this.listenLog(e));
+    toLog.forEach(e => this.listenLog(e));
 
     // Deprecations
-<<<<<<< HEAD
     [{ from: 'change:selectedComponent', to: 'component:toggled' }].forEach(event => {
       const eventFrom = event.from;
       const eventTo = event.to;
@@ -116,20 +103,6 @@
         this.logWarning(`The event '${eventFrom}' is deprecated, replace it with '${eventTo}'`);
       });
     });
-=======
-    [{ from: 'change:selectedComponent', to: 'component:toggled' }].forEach(
-      (event) => {
-        const eventFrom = event.from;
-        const eventTo = event.to;
-        this.listenTo(this, eventFrom, (...args) => {
-          this.trigger(eventTo, ...args);
-          this.logWarning(
-            `The event '${eventFrom}' is deprecated, replace it with '${eventTo}'`
-          );
-        });
-      }
-    );
->>>>>>> c5d04e1f
   },
 
   _checkReady() {
@@ -167,14 +140,14 @@
 
     // Generally, with `onLoad`, the module will try to load the data from
     // its configurations
-    this.get('toLoad').forEach((module) => {
+    this.get('toLoad').forEach(module => {
       module.onLoad();
     });
 
     // Stuff to do post load
     const postLoad = () => {
       const modules = this.get('modules');
-      modules.forEach((module) => module.postLoad && module.postLoad(this));
+      modules.forEach(module => module.postLoad && module.postLoad(this));
       this.set('readyLoad', 1);
       clb && clb();
     };
@@ -198,7 +171,7 @@
     updateItr = setTimeout(() => this.trigger('update'));
 
     if (this.config.noticeOnUnload) {
-      window.onbeforeunload = changes ? (e) => 1 : null;
+      window.onbeforeunload = changes ? e => 1 : null;
     }
 
     if (stm.isAutosave() && changes >= stm.getStepsBeforeSave()) {
@@ -329,16 +302,16 @@
     const ctrlKey = event && (event.ctrlKey || event.metaKey);
     const { shiftKey } = event || {};
     const multiple = isArray(el);
-    const els = (multiple ? el : [el]).map((el) => getModel(el, $));
+    const els = (multiple ? el : [el]).map(el => getModel(el, $));
     const selected = this.getSelectedAll();
     const mltSel = this.getConfig('multipleSelection');
     let added;
 
     // If an array is passed remove all selected
     // expect those yet to be selected
-    multiple && this.removeSelected(selected.filter((s) => !contains(els, s)));
-
-    els.forEach((el) => {
+    multiple && this.removeSelected(selected.filter(s => !contains(els, s)));
+
+    els.forEach(el => {
       const model = getModel(el, $);
       if (model && !model.get('selectable')) return;
 
@@ -352,7 +325,7 @@
         let min, max;
 
         // Fin min and max siblings
-        this.getSelectedAll().forEach((sel) => {
+        this.getSelectedAll().forEach(sel => {
           const selColl = sel.collection;
           const selIndex = sel.index();
           if (selColl === coll) {
@@ -383,7 +356,7 @@
         return this.addSelected(model);
       }
 
-      !multiple && this.removeSelected(selected.filter((s) => s !== model));
+      !multiple && this.removeSelected(selected.filter(s => s !== model));
       this.addSelected(model, opts);
       added = model;
     });
@@ -399,7 +372,7 @@
     const model = getModel(el, $);
     const models = isArray(model) ? model : [model];
 
-    models.forEach((model) => {
+    models.forEach(model => {
       if (model && !model.get('selectable')) return;
       const selected = this.get('selected');
       opts.forceChange && this.removeSelected(model, opts);
@@ -427,7 +400,7 @@
     const model = getModel(el, $);
     const models = isArray(model) ? model : [model];
 
-    models.forEach((model) => {
+    models.forEach(model => {
       if (this.get('selected').hasComponent(model)) {
         this.removeSelected(model, opts);
       } else {
@@ -601,7 +574,7 @@
     if (!sm) return;
 
     const store = this.storeData();
-    sm.store(store, (res) => {
+    sm.store(store, res => {
       clb && clb(res, store);
       this.set('changesCount', 0);
       this.trigger('storage:store', store);
@@ -616,7 +589,7 @@
     const editingCmp = this.getEditing();
     editingCmp && editingCmp.trigger('sync:content', { noCount: true });
 
-    this.get('storables').forEach((m) => {
+    this.get('storables').forEach(m => {
       result = { ...result, ...m.store(1) };
     });
     return result;
@@ -628,7 +601,7 @@
    * @private
    */
   load(clb = null) {
-    this.getCacheLoad(1, (res) => {
+    this.getCacheLoad(1, res => {
       this.loadData(res);
       clb && clb(res);
     });
@@ -638,7 +611,7 @@
     const sm = this.get('StorageManager');
     const result = sm.__clearKeys(data);
 
-    this.get('storables').forEach((module) => {
+    this.get('storables').forEach(module => {
       module.load(result);
       module.postLoad && module.postLoad(this);
     });
@@ -660,14 +633,14 @@
 
     if (!sm) return {};
 
-    this.get('storables').forEach((m) => {
+    this.get('storables').forEach(m => {
       let key = m.storageKey;
       key = isFunction(key) ? key() : key;
       const keys = isArray(key) ? key : [key];
-      keys.forEach((k) => load.push(k));
-    });
-
-    sm.load(load, (res) => {
+      keys.forEach(k => load.push(k));
+    });
+
+    sm.load(load, res => {
       this.cacheLoad = res;
       clb && clb(res);
       setTimeout(() => this.trigger('storage:load', res));
@@ -810,17 +783,11 @@
     this.get('modules')
       .slice()
       .reverse()
-      .forEach((mod) => mod.destroy());
+      .forEach(mod => mod.destroy());
     view && view.remove();
     this.clear({ silent: true });
     this.destroyed = 1;
-<<<<<<< HEAD
     ['config', 'view', '_previousAttributes', '_events', '_listeners'].forEach(i => (this[i] = {}));
-=======
-    ['config', 'view', '_previousAttributes', '_events', '_listeners'].forEach(
-      (i) => (this[i] = {})
-    );
->>>>>>> c5d04e1f
     editors.splice(editors.indexOf(editor), 1);
     hasWin() && $(config.el).empty().attr(this.attrsOrig);
   },
