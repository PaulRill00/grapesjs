--- conflicted
+++ resolved
@@ -236,12 +236,9 @@
   getPointerEvent,
   getUnitFromValue,
   capitalize,
-<<<<<<< HEAD
   getViewEl,
-  setViewEl
-=======
+  setViewEl,
   appendStyles,
   isComponent,
   isRule
->>>>>>> 4b77caf0
 };