import { bindAll, isFunction, each } from 'underscore';
import { Position } from '../common';
import { on, off, normalizeFloat } from './mixins';
import { ElementPosOpts } from '../canvas/view/CanvasView';

type RectDim = {
  t: number;
  l: number;
  w: number;
  h: number;
};

type BoundingRect = {
  left: number;
  top: number;
  width: number;
  height: number;
};

type CallbackOptions = {
  docs: any;
  config: any;
  el: HTMLElement;
  resizer: Resizer;
};

export interface ResizerOptions {
  /**
   * Function which returns custom X and Y coordinates of the mouse.
   */
  mousePosFetcher?: (ev: Event) => Position;

  /**
   * Indicates custom target updating strategy.
   */
  updateTarget?: (el: HTMLElement, rect: RectDim, opts: any) => void;

  /**
   * Function which gets HTMLElement as an arg and returns it relative position
   */
  posFetcher?: (el: HTMLElement, opts: any) => BoundingRect;

  /**
   * Indicate if the resizer should keep the default ratio.
   * @default false
   */
  ratioDefault?: boolean;

  /**
   * On resize start callback.
   */
  onStart?: (ev: Event, opts: CallbackOptions) => void;

  /**
   * On resize move callback.
   */
  onMove?: (ev: Event) => void;

  /**
   * On resize end callback.
   */
  onEnd?: (ev: Event, opts: CallbackOptions) => void;

  /**
   * On container update callback.
   */
  onUpdateContainer?: (opts: any) => void;

  /**
   * Resize unit step.
   * @default 1
   */
  step?: number;

  /**
   * Minimum dimension.
   * @default 10
   */
  minDim?: number;

  /**
   * Maximum dimension.
   * @default Infinity
   */
  maxDim?: number;

  /**
   * Unit used for height resizing.
   * @default 'px'
   */
  unitHeight?: string;

  /**
   * Unit used for width resizing.
   * @default 'px'
   */
  unitWidth?: string;

  /**
   * The key used for height resizing.
   * @default 'height'
   */
  keyHeight?: string;

  /**
   * The key used for width resizing.
   * @default 'width'
   */
  keyWidth?: string;

  /**
   * If true, will override unitHeight and unitWidth, on start, with units
   * from the current focused element (currently used only in SelectComponent).
   * @default true
   */
  currentUnit?: boolean;

  /**
   * With this option enabled the mousemove event won't be altered when the pointer comes over iframes.
   * @default false
   */
  silentFrames?: boolean;

  /**
   * If true the container of handlers won't be updated.
   * @default false
   */
  avoidContainerUpdate?: boolean;

  /**
   * If height is 'auto', this setting will preserve it and only update the width.
   * @default false
   */
  keepAutoHeight?: boolean;

  /**
   * If width is 'auto', this setting will preserve it and only update the height.
   * @default false
   */
  keepAutoWidth?: boolean;

  /**
   * When keepAutoHeight is true and the height has the value 'auto', this is set to true and height isn't updated.
   * @default false
   */
  autoHeight?: boolean;

  /**
   * When keepAutoWidth is true and the width has the value 'auto', this is set to true and width isn't updated.
   * @default false
   */
  autoWidth?: boolean;

  /**
   * Enable top left handler.
   * @default true
   */
  tl?: boolean;

  /**
   * Enable top center handler.
   * @default true
   */
  tc?: boolean;

  /**
   * Enable top right handler.
   * @default true
   */
  tr?: boolean;

  /**
   * Enable center left handler.
   * @default true
   */
  cl?: boolean;

  /**
   * Enable center right handler.
   * @default true
   */
  cr?: boolean;

  /**
   * Enable bottom left handler.
   * @default true
   */
  bl?: boolean;

  /**
   * Enable bottom center handler.
   * @default true
   */
  bc?: boolean;

  /**
   * Enable bottom right handler.
   * @default true
   */
  br?: boolean;

  /**
   * Class prefix.
   */
  prefix?: string;

  /**
   * Where to append resize container (default body element).
   */
  appendTo?: HTMLElement;
}

type Handlers = Record<string, HTMLElement | null>;

const createHandler = (name: string, opts: { prefix?: string } = {}) => {
  var pfx = opts.prefix || '';
  var el = document.createElement('i');
  el.className = pfx + 'resizer-h ' + pfx + 'resizer-h-' + name;
  el.setAttribute('data-' + pfx + 'handler', name);
  return el;
};

const getBoundingRect = (el: HTMLElement, win?: Window): BoundingRect => {
  var w = win || window;
  var rect = el.getBoundingClientRect();
  return {
    left: rect.left + w.pageXOffset,
    top: rect.top + w.pageYOffset,
    width: rect.width,
    height: rect.height,
  };
};

export default class Resizer {
  defOpts: ResizerOptions;
  opts: ResizerOptions;
  container?: HTMLElement;
  handlers?: Handlers;
  el?: HTMLElement;
  clickedHandler?: HTMLElement;
  selectedHandler?: HTMLElement;
  handlerAttr?: string;
  startDim?: RectDim;
  rectDim?: RectDim;
  parentDim?: RectDim;
  startPos?: Position;
  delta?: Position;
  currentPos?: Position;
  docs?: Document[];
  keys?: { shift: boolean; ctrl: boolean; alt: boolean };
  mousePosFetcher?: ResizerOptions['mousePosFetcher'];
  updateTarget?: ResizerOptions['updateTarget'];
  posFetcher?: ResizerOptions['posFetcher'];
  onStart?: ResizerOptions['onStart'];
  onMove?: ResizerOptions['onMove'];
  onEnd?: ResizerOptions['onEnd'];
  onUpdateContainer?: ResizerOptions['onUpdateContainer'];

  /**
   * Init the Resizer with options
   * @param  {Object} options
   */
  constructor(opts: ResizerOptions = {}) {
    this.defOpts = {
      ratioDefault: false,
      onUpdateContainer: () => {},
      step: 1,
      minDim: 10,
      maxDim: Infinity,
      unitHeight: 'px',
      unitWidth: 'px',
      keyHeight: 'height',
      keyWidth: 'width',
      currentUnit: true,
      silentFrames: false,
      avoidContainerUpdate: false,
      keepAutoHeight: false,
      keepAutoWidth: false,
      autoHeight: false,
      autoWidth: false,
      tl: true,
      tc: true,
      tr: true,
      cl: true,
      cr: true,
      bl: true,
      bc: true,
      br: true,
    };
    this.opts = { ...this.defOpts };
    this.setOptions(opts);
    bindAll(this, 'handleKeyDown', 'handleMouseDown', 'move', 'stop');
  }

  /**
   * Get current connfiguration options
   * @return {Object}
   */
  getConfig() {
    return this.opts;
  }

  /**
   * Setup options
   * @param {Object} options
   */
  setOptions(options: Partial<ResizerOptions> = {}, reset?: boolean) {
    this.opts = {
      ...(reset ? this.defOpts : this.opts),
      ...options,
    };
    this.setup();
  }

  /**
   * Setup resizer
   */
  setup() {
    const opts = this.opts;
    const pfx = opts.prefix || '';
    const appendTo = opts.appendTo || document.body;
    let container = this.container;

    // Create container if not yet exist
    if (!container) {
      container = document.createElement('div');
      container.className = `${pfx}resizer-c`;
      appendTo.appendChild(container);
      this.container = container;
    }

    while (container.firstChild) {
      container.removeChild(container.firstChild);
    }

    // Create handlers
    const handlers: Handlers = {};
    ['tl', 'tc', 'tr', 'cl', 'cr', 'bl', 'bc', 'br'].forEach(
      // @ts-ignore
      hdl => (handlers[hdl] = opts[hdl] ? createHandler(hdl, opts) : null)
    );

    for (let n in handlers) {
      const handler = handlers[n];
      handler && container.appendChild(handler);
    }

    this.handlers = handlers;
    this.mousePosFetcher = opts.mousePosFetcher;
    this.updateTarget = opts.updateTarget;
    this.posFetcher = opts.posFetcher;
    this.onStart = opts.onStart;
    this.onMove = opts.onMove;
    this.onEnd = opts.onEnd;
    this.onUpdateContainer = opts.onUpdateContainer;
  }

  /**
   * Toggle iframes pointer event
   * @param {Boolean} silent If true, iframes will be silented
   */
  toggleFrames(silent?: boolean) {
    if (this.opts.silentFrames) {
      const frames = document.querySelectorAll('iframe');
      each(frames, frame => (frame.style.pointerEvents = silent ? 'none' : ''));
    }
  }

  /**
   * Detects if the passed element is a resize handler
   * @param  {HTMLElement} el
   * @return {Boolean}
   */
  isHandler(el: HTMLElement) {
    const { handlers } = this;

    for (var n in handlers) {
      if (handlers[n] === el) return true;
    }

    return false;
  }

  /**
   * Returns the focused element
   * @return {HTMLElement}
   */
  getFocusedEl() {
    return this.el;
  }

  /**
   * Returns the parent of the focused element
   * @return {HTMLElement}
   */
  getParentEl() {
    return this.el?.parentElement;
  }

  /**
   * Returns documents
   */
  getDocumentEl() {
    return [this.el!.ownerDocument, document];
  }

  /**
   * Return element position
   * @param  {HTMLElement} el
   * @param  {Object} opts Custom options
   * @return {Object}
   */
  getElementPos(el: HTMLElement, opts: ElementPosOpts = {}) {
    const { posFetcher } = this;
    return posFetcher ? posFetcher(el, opts) : getBoundingRect(el);
  }

  /**
   * Focus resizer on the element, attaches handlers to it
   * @param {HTMLElement} el
   */
  focus(el: HTMLElement) {
    // Avoid focusing on already focused element
    if (el && el === this.el) {
      return;
    }

    this.el = el;
    this.updateContainer({ forceShow: true });
    on(this.getDocumentEl(), 'pointerdown', this.handleMouseDown);
  }

  /**
   * Blur from element
   */
  blur() {
    this.container!.style.display = 'none';

    if (this.el) {
      off(this.getDocumentEl(), 'pointerdown', this.handleMouseDown);
      delete this.el;
    }
  }

  /**
   * Start resizing
   * @param  {Event} e
   */
  start(ev: Event) {
    const e = ev as PointerEvent;
    // @ts-ignore Right or middel click
    if (e.button !== 0) return;
    e.preventDefault();
    e.stopPropagation();
    const el = this.el!;
    const parentEl = this.getParentEl();
    const resizer = this;
    const config = this.opts || {};
    const mouseFetch = this.mousePosFetcher;
<<<<<<< HEAD
    const attrName = 'data-' + config.prefix + 'handler';
    const rect = this.getElementPos(el!, { target: 'el', avoidFrameZoom: true, avoidFrameOffset: true });
=======
    const attrName = 'data-' + config.prefix + 'handler';    
    const rect = this.getElementPos(el!, { avoidFrameZoom: true, avoidFrameOffset: true });
>>>>>>> c223a0ca
    const parentRect = this.getElementPos(parentEl!);
    const target = e.target as HTMLElement;
    this.handlerAttr = target.getAttribute(attrName)!;
    this.clickedHandler = target;
    this.startDim = {
      t: rect.top,
      l: rect.left,
      w: rect.width,
      h: rect.height,
    };
    this.rectDim = {
      t: rect.top,
      l: rect.left,
      w: rect.width,
      h: rect.height,
    };
    this.startPos = mouseFetch
      ? mouseFetch(e)
      : {
          x: e.clientX,
          y: e.clientY,
        };
    this.parentDim = {
      t: parentRect.top,
      l: parentRect.left,
      w: parentRect.width,
      h: parentRect.height,
    };

    console.table( { name: 'startPos', ...this.startPos });
    console.table( { name: 'startDim', ...this.startDim });
    console.table( { name: 'parentDim', ...this.parentDim });

    // Listen events
    const docs = this.getDocumentEl();
    this.docs = docs;
    on(docs, 'pointermove', this.move);
    on(docs, 'keydown', this.handleKeyDown);
    on(docs, 'pointerup', this.stop);
    isFunction(this.onStart) && this.onStart(e, { docs, config, el, resizer });
    this.toggleFrames(true);
    this.move(e);
  }

  /**
   * While resizing
   * @param  {Event} e
   */
  move(ev: PointerEvent | Event) {
    const e = ev as PointerEvent;
    const onMove = this.onMove;
    const mouseFetch = this.mousePosFetcher;
    const currentPos = mouseFetch
      ? mouseFetch(e)
      : {
          x: e.clientX,
          y: e.clientY,
        };
    this.currentPos = currentPos;
    this.delta = {
      x: currentPos.x - this.startPos!.x,
      y: currentPos.y - this.startPos!.y,
    };
    this.keys = {
      shift: e.shiftKey,
      ctrl: e.ctrlKey,
      alt: e.altKey,
    };

    this.rectDim = this.calc(this);
    this.updateRect(false);

    // Move callback
    onMove && onMove(e);
  }

  /**
   * Stop resizing
   * @param  {Event} e
   */
  stop(e: Event) {
    const el = this.el!;
    const config = this.opts;
    const docs = this.docs || this.getDocumentEl();
    off(docs, 'pointermove', this.move);
    off(docs, 'keydown', this.handleKeyDown);
    off(docs, 'pointerup', this.stop);
    this.updateRect(true);
    this.toggleFrames();
    isFunction(this.onEnd) && this.onEnd(e, { docs, config, el, resizer: this });
    delete this.docs;
  }

  /**
   * Update rect
   */
  updateRect(store: boolean) {
    const el = this.el!;
    const resizer = this;
    const config = this.opts;
    const rect = this.rectDim!;
    const updateTarget = this.updateTarget;
    const selectedHandler = this.getSelectedHandler();
    const { unitHeight, unitWidth, keyWidth, keyHeight } = config;

    // Use custom updating strategy if requested
    if (isFunction(updateTarget)) {
      updateTarget(el, rect, {
        store,
        selectedHandler,
        resizer,
        config,
      });
    } else {
      const elStyle = el.style as Record<string, any>;
      elStyle[keyWidth!] = rect.w + unitWidth!;
      elStyle[keyHeight!] = rect.h + unitHeight!;
      elStyle.top = rect.t + unitHeight!;
      elStyle.left = rect.l + unitWidth!;
    }

    this.updateContainer();
  }

  updateContainer(opt: { forceShow?: boolean } = {}) {
    const { opts, container, el } = this;
    const { style } = container!;

    if (!opts.avoidContainerUpdate && el) {
      // On component resize container fits the tool,
      // to check if this update is required somewhere else point
      // const toUpdate = ['left', 'top', 'width', 'height'];
      // const rectEl = this.getElementPos(el, { target: 'container' });
      // toUpdate.forEach(pos => (style[pos] = `${rectEl[pos]}px`));
      if (opt.forceShow) style.display = 'block';
    }

    this.onUpdateContainer?.({
      el: container!,
      resizer: this,
      opts: {
        ...opts,
        ...opt,
      },
    });
  }

  /**
   * Get selected handler name
   * @return {string}
   */
  getSelectedHandler() {
    var handlers = this.handlers;

    if (!this.selectedHandler) {
      return;
    }

    for (let n in handlers) {
      if (handlers[n] === this.selectedHandler) return n;
    }
  }

  /**
   * Handle ESC key
   * @param  {Event} e
   */
  handleKeyDown(e: Event) {
    // @ts-ignore
    if (e.keyCode === 27) {
      // Rollback to initial dimensions
      this.rectDim = this.startDim;
      this.stop(e);
    }
  }

  /**
   * Handle mousedown to check if it's possible to start resizing
   * @param  {Event} e
   */
  handleMouseDown(e: Event) {
    const el = e.target as HTMLElement;

    if (this.isHandler(el)) {
      this.selectedHandler = el;
      this.start(e);
    } else if (el !== this.el) {
      delete this.selectedHandler;
      this.blur();
    }
  }

  /**
   * All positioning logic
   * @return {Object}
   */
  calc(data: Resizer): RectDim | undefined {
    let value;
    const opts = this.opts || {};
    const step = opts.step!;
    const startDim = this.startDim!;
    const minDim = opts.minDim!;
    const maxDim = opts.maxDim;
    const deltaX = data.delta!.x;
    const deltaY = data.delta!.y;
    const parentW = this.parentDim!.w;
    const parentH = this.parentDim!.h;
    const unitWidth = this.opts.unitWidth;
    const unitHeight = this.opts.unitHeight;
    const startW = unitWidth === '%' ? (startDim.w / 100) * parentW : startDim.w;
    const startH = unitHeight === '%' ? (startDim.h / 100) * parentH : startDim.h;
    const box: RectDim = {
      t: startDim.t,
      l: startDim.l,
      w: startW,
      h: startH,
    };

    if (!data) return;

    var attr = data.handlerAttr!;
    if (~attr.indexOf('r')) {
      value =
        unitWidth === '%'
          ? normalizeFloat(((startW + deltaX * step) / parentW) * 100, 0.01)
          : normalizeFloat(startW + deltaX * step, step);
      value = Math.max(minDim, value);
      maxDim && (value = Math.min(maxDim, value));
      box.w = value;
    }
    if (~attr.indexOf('b')) {
      value =
        unitHeight === '%'
          ? normalizeFloat(((startH + deltaY * step) / parentH) * 100, 0.01)
          : normalizeFloat(startH + deltaY * step, step);
      value = Math.max(minDim, value);
      maxDim && (value = Math.min(maxDim, value));
      box.h = value;
    }
    if (~attr.indexOf('l')) {
      value =
        unitWidth === '%'
          ? normalizeFloat(((startW - deltaX * step) / parentW) * 100, 0.01)
          : normalizeFloat(startW - deltaX * step, step);
      value = Math.max(minDim, value);
      maxDim && (value = Math.min(maxDim, value));
      box.w = value;
    }
    if (~attr.indexOf('t')) {
      value =
        unitHeight === '%'
          ? normalizeFloat(((startH - deltaY * step) / parentH) * 100, 0.01)
          : normalizeFloat(startH - deltaY * step, step);
      value = Math.max(minDim, value);
      maxDim && (value = Math.min(maxDim, value));
      box.h = value;
    }

    // Enforce aspect ratio (unless shift key is being held)
    var ratioActive = opts.ratioDefault ? !data.keys!.shift : data.keys!.shift;
    if (attr.indexOf('c') < 0 && ratioActive) {
      var ratio = startDim.w / startDim.h;
      if (box.w / box.h > ratio) {
        box.h = Math.round(box.w / ratio);
      } else {
        box.w = Math.round(box.h * ratio);
      }
    }

    if (~attr.indexOf('l')) {
      box.l += startDim.w - box.w;
    }
    if (~attr.indexOf('t')) {
      box.t += startDim.h - box.h;
    }

    for (const key in box) {
      const i = key as keyof RectDim;
      box[i] = parseInt(`${box[i]}`, 10);
    }

    return box;
  }
}<|MERGE_RESOLUTION|>--- conflicted
+++ resolved
@@ -457,13 +457,8 @@
     const resizer = this;
     const config = this.opts || {};
     const mouseFetch = this.mousePosFetcher;
-<<<<<<< HEAD
     const attrName = 'data-' + config.prefix + 'handler';
-    const rect = this.getElementPos(el!, { target: 'el', avoidFrameZoom: true, avoidFrameOffset: true });
-=======
-    const attrName = 'data-' + config.prefix + 'handler';    
     const rect = this.getElementPos(el!, { avoidFrameZoom: true, avoidFrameOffset: true });
->>>>>>> c223a0ca
     const parentRect = this.getElementPos(parentEl!);
     const target = e.target as HTMLElement;
     this.handlerAttr = target.getAttribute(attrName)!;
@@ -493,9 +488,9 @@
       h: parentRect.height,
     };
 
-    console.table( { name: 'startPos', ...this.startPos });
-    console.table( { name: 'startDim', ...this.startDim });
-    console.table( { name: 'parentDim', ...this.parentDim });
+    console.table({ name: 'startPos', ...this.startPos });
+    console.table({ name: 'startDim', ...this.startDim });
+    console.table({ name: 'parentDim', ...this.parentDim });
 
     // Listen events
     const docs = this.getDocumentEl();
