--- conflicted
+++ resolved
@@ -24,6 +24,7 @@
   avoidFrameOffset?: boolean;
   avoidFrameZoom?: boolean;
   noScroll?: boolean;
+  nativeBoundingRect?: boolean;
 };
 export default class CanvasView extends ModuleView<Canvas> {
   events() {
@@ -199,17 +200,10 @@
    * @param  {HTMLElement} el
    * @return { {top: number, left: number, width: number, height: number} }
    */
-<<<<<<< HEAD
-  offset(el?: HTMLElement, opts: any = {}) {
+  offset(el?: HTMLElement, opts: ElementPosOpts = {}) {
     const { noScroll, nativeBoundingRect } = opts;
     const rect = getElRect(el, nativeBoundingRect);
-    const docBody = el?.ownerDocument.body;
-=======
-  offset(el?: HTMLElement, opts: ElementPosOpts = {}) {
-    const { noScroll } = opts;
-    const rect = getElRect(el);
     const scroll = noScroll ? { x: 0, y: 0 } : getDocumentScroll(el);
->>>>>>> c223a0ca
 
     return {
       top: rect.top + scroll.y,
@@ -269,26 +263,6 @@
     const frameTop = opts.avoidFrameOffset ? 0 : frameOffset.top;
     const frameLeft = opts.avoidFrameOffset ? 0 : frameOffset.left;
 
-<<<<<<< HEAD
-    const elTop = opt.avoidFrameZoom ? elRect.top : elRect.top * zoom;
-    const elLeft = opt.avoidFrameZoom ? elRect.left : elRect.left * zoom;
-
-    const top = opt.avoidFrameOffset ? elTop : (elTop + frameTop - canvasOffset.top + canvasEl.scrollTop);
-    const left = opt.avoidFrameOffset ? elLeft : (elLeft + frameLeft - canvasOffset.left + canvasEl.scrollLeft);
-    const height = opt.avoidFrameZoom ? elRect.height : elRect.height * zoom;
-    const width = opt.avoidFrameZoom ? elRect.width : elRect.width * zoom;
-
-    
-    // const frameTop = opt.avoidFrameOffset ? 0 : frameOffset.top;
-    // const frameLeft = opt.avoidFrameOffset ? 0 : frameOffset.left;
-    
-    // const top = elRect.top * zoom + frameTop - canvasOffset.top + canvasEl.scrollTop;
-    // const left = elRect.left * zoom + frameLeft - canvasOffset.left + canvasEl.scrollLeft;
-    // const height = elRect.height * zoom;
-    // const width = elRect.width * zoom;
-
-    // console.table({ name: 'elementPos', top, left, width, height })
-=======
     const elTop = opts.avoidFrameZoom ? elRect.top : elRect.top * zoom;
     const elLeft = opts.avoidFrameZoom ? elRect.left : elRect.left * zoom;
 
@@ -296,7 +270,6 @@
     const left = opts.avoidFrameOffset ? elLeft : elLeft + frameLeft - canvasOffset.left + canvasEl.scrollLeft;
     const height = opts.avoidFrameZoom ? elRect.height : elRect.height * zoom;
     const width = opts.avoidFrameZoom ? elRect.width : elRect.width * zoom;
->>>>>>> c223a0ca
 
     return { top, left, height, width, zoom, rect: elRect };
   }
