var Backbone = require('backbone');
var Buttons = require('./Buttons');

module.exports = Backbone.Model.extend({
  defaults: {
    id: '',
    content: '',
    visible: true,
<<<<<<< HEAD
    buttons: []
=======
    buttons: [],
    attributes: {}
>>>>>>> d861ba66
  },

  initialize(options) {
    this.btn = this.get('buttons') || [];
    this.buttons = new Buttons(this.btn);
    this.set('buttons', this.buttons);
  }
});<|MERGE_RESOLUTION|>--- conflicted
+++ resolved
@@ -6,12 +6,8 @@
     id: '',
     content: '',
     visible: true,
-<<<<<<< HEAD
-    buttons: []
-=======
     buttons: [],
     attributes: {}
->>>>>>> d861ba66
   },
 
   initialize(options) {
