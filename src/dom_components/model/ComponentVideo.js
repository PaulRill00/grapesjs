import ComponentImage from './ComponentImage';
import { toLowerCase } from 'utils/mixins';

const type = 'video';
const yt = 'yt';
const vi = 'vi';
const ytnc = 'ytnc';

const hasParam = value => value && value !== '0';

export default class ComponentVideo extends ComponentImage {
  get defaults() {
    return {
      ...super.defaults,
      type,
      tagName: type,
      videoId: '',
      void: 0,
      provider: 'so', // on change of provider, traits are switched
      ytUrl: 'https://www.youtube.com/embed/',
      ytncUrl: 'https://www.youtube-nocookie.com/embed/',
      viUrl: 'https://player.vimeo.com/video/',
      loop: 0,
      poster: '',
      muted: 0,
      autoplay: 0,
      controls: 1,
      color: '',
      list: '',
      rel: 1, // YT related videos
      modestbranding: 0, // YT modest branding
      sources: [],
      attributes: { allowfullscreen: 'allowfullscreen' },
<<<<<<< HEAD
    },

    initialize(o, opt) {
      this.em = opt.em;
      if (this.get('src')) this.parseFromSrc();
      this.updateTraits();
      this.listenTo(this, 'change:provider', this.updateTraits);
      this.listenTo(this, 'change:videoId change:provider', this.updateSrc);
      Component.prototype.initialize.apply(this, arguments);
    },

    /**
     * Update traits by provider
     * @private
     */
    updateTraits() {
      const { em } = this;
      const prov = this.get('provider');
      let tagName = 'iframe';
      let traits;
=======
    };
  }
>>>>>>> 4443adf9

  initialize(o, opt) {
    this.em = opt.em;
    if (this.get('src')) this.parseFromSrc();
    this.updateTraits();
    this.listenTo(this, 'change:provider', this.updateTraits);
    this.listenTo(this, 'change:videoId change:provider', this.updateSrc);
    ComponentImage.prototype.initialize.apply(this, arguments);
  }

<<<<<<< HEAD
      this.set({ tagName }, { silent: 1 }); // avoid break in view
      this.set({ traits });
      em.get('ready') && em.trigger('component:toggled');
    },
=======
  /**
   * Update traits by provider
   * @private
   */
  updateTraits() {
    const prov = this.get('provider');
    let tagName = 'iframe';
    let traits;
>>>>>>> 4443adf9

    switch (prov) {
      case yt:
      case ytnc:
        traits = this.getYoutubeTraits();
        break;
      case vi:
        traits = this.getVimeoTraits();
        break;
      default:
        tagName = 'video';
        traits = this.getSourceTraits();
    }

    this.set({ tagName }, { silent: 1 }); // avoid break in view
    this.set({ traits });
    this.em.trigger('component:toggled');
  }

  /**
   * Set attributes by src string
   */
  parseFromSrc() {
    const prov = this.get('provider');
    const uri = this.parseUri(this.get('src'));
    const qr = uri.query;
    switch (prov) {
      case yt:
      case ytnc:
      case vi:
        this.set('videoId', uri.pathname.split('/').pop());
        qr.list && this.set('list', qr.list);
        hasParam(qr.autoplay) && this.set('autoplay', 1);
        hasParam(qr.loop) && this.set('loop', 1);
        parseInt(qr.controls) === 0 && this.set('controls', 0);
        hasParam(qr.color) && this.set('color', qr.color);
        qr.rel === '0' && this.set('rel', 0);
        qr.modestbranding === '1' && this.set('modestbranding', 1);
        break;
      default:
    }
  }

  /**
   * Update src on change of video ID
   * @private
   */
  updateSrc() {
    const prov = this.get('provider');
    let src = '';

    switch (prov) {
      case yt:
        src = this.getYoutubeSrc();
        break;
      case ytnc:
        src = this.getYoutubeNoCookieSrc();
        break;
      case vi:
        src = this.getVimeoSrc();
        break;
    }

    this.set({ src });
  }

  /**
   * Returns object of attributes for HTML
   * @return {Object}
   * @private
   */
  getAttrToHTML(...args) {
    var attr = Component.prototype.getAttrToHTML.apply(this, args);
    var prov = this.get('provider');
    switch (prov) {
      case yt:
      case ytnc:
      case vi:
        break;
      default:
        if (this.get('loop')) attr.loop = 'loop';
        if (this.get('autoplay')) attr.autoplay = 'autoplay';
        if (this.get('controls')) attr.controls = 'controls';
    }
    return attr;
  }

  // Listen provider change and switch traits, in TraitView listen traits change

  /**
   * Return the provider trait
   * @return {Object}
   * @private
   */
  getProviderTrait() {
    return {
      type: 'select',
      label: 'Provider',
      name: 'provider',
      changeProp: 1,
      options: [
        { value: 'so', name: 'HTML5 Source' },
        { value: yt, name: 'Youtube' },
        { value: ytnc, name: 'Youtube (no cookie)' },
        { value: vi, name: 'Vimeo' },
      ],
    };
  }

  /**
   * Return traits for the source provider
   * @return {Array<Object>}
   * @private
   */
  getSourceTraits() {
    return [
      this.getProviderTrait(),
      {
        label: 'Source',
        name: 'src',
        placeholder: 'eg. ./media/video.mp4',
        changeProp: 1,
      },
      {
        label: 'Poster',
        name: 'poster',
        placeholder: 'eg. ./media/image.jpg',
        // changeProp: 1
      },
      this.getAutoplayTrait(),
      this.getLoopTrait(),
      this.getControlsTrait(),
    ];
  }
  /**
   * Return traits for the source provider
   * @return {Array<Object>}
   * @private
   */
  getYoutubeTraits() {
    return [
      this.getProviderTrait(),
      {
        label: 'Video ID',
        name: 'videoId',
        placeholder: 'eg. jNQXAC9IVRw',
        changeProp: 1,
      },
      this.getAutoplayTrait(),
      this.getLoopTrait(),
      this.getControlsTrait(),
      {
        type: 'checkbox',
        label: 'Related',
        name: 'rel',
        changeProp: 1,
      },
      {
        type: 'checkbox',
        label: 'Modest',
        name: 'modestbranding',
        changeProp: 1,
      },
    ];
  }

  /**
   * Return traits for the source provider
   * @return {Array<Object>}
   * @private
   */
  getVimeoTraits() {
    return [
      this.getProviderTrait(),
      {
        label: 'Video ID',
        name: 'videoId',
        placeholder: 'eg. 123456789',
        changeProp: 1,
      },
      {
        label: 'Color',
        name: 'color',
        placeholder: 'eg. FF0000',
        changeProp: 1,
      },
      this.getAutoplayTrait(),
      this.getLoopTrait(),
    ];
  }

  /**
   * Return object trait
   * @return {Object}
   * @private
   */
  getAutoplayTrait() {
    return {
      type: 'checkbox',
      label: 'Autoplay',
      name: 'autoplay',
      changeProp: 1,
    };
  }

  /**
   * Return object trait
   * @return {Object}
   * @private
   */
  getLoopTrait() {
    return {
      type: 'checkbox',
      label: 'Loop',
      name: 'loop',
      changeProp: 1,
    };
  }

  /**
   * Return object trait
   * @return {Object}
   * @private
   */
  getControlsTrait() {
    return {
      type: 'checkbox',
      label: 'Controls',
      name: 'controls',
      changeProp: 1,
    };
  }

  /**
   * Returns url to youtube video
   * @return {string}
   * @private
   */
  getYoutubeSrc() {
    const id = this.get('videoId');
    let url = this.get('ytUrl');
    const list = this.get('list');
    url += id + (id.indexOf('?') < 0 ? '?' : '');
    url += list ? `&list=${list}` : '';
    url += this.get('autoplay') ? '&autoplay=1' : '';
    url += !this.get('controls') ? '&controls=0&showinfo=0' : '';
    // Loop works only with playlist enabled
    // https://stackoverflow.com/questions/25779966/youtube-iframe-loop-doesnt-work
    url += this.get('loop') ? `&loop=1&playlist=${id}` : '';
    url += this.get('rel') ? '' : '&rel=0';
    url += this.get('modestbranding') ? '&modestbranding=1' : '';
    return url;
  }

  /**
   * Returns url to youtube no cookie video
   * @return {string}
   * @private
   */
  getYoutubeNoCookieSrc() {
    let url = this.getYoutubeSrc();
    url = url.replace(this.get('ytUrl'), this.get('ytncUrl'));
    return url;
  }

  /**
   * Returns url to vimeo video
   * @return {string}
   * @private
   */
  getVimeoSrc() {
    var url = this.get('viUrl');
    url += this.get('videoId') + '?';
    url += this.get('autoplay') ? '&autoplay=1' : '';
    url += this.get('loop') ? '&loop=1' : '';
    url += !this.get('controls') ? '&title=0&portrait=0&badge=0' : '';
    url += this.get('color') ? '&color=' + this.get('color') : '';
    return url;
  }
}
/**
 * Detect if the passed element is a valid component.
 * In case the element is valid an object abstracted
 * from the element will be returned
 * @param {HTMLElement}
 * @return {Object}
 * @private
 */
ComponentVideo.isComponent = el => {
  let result = '';
  const { tagName, src } = el;
  const isYtProv = /youtube\.com\/embed/.test(src);
  const isYtncProv = /youtube-nocookie\.com\/embed/.test(src);
  const isViProv = /player\.vimeo\.com\/video/.test(src);
  const isExtProv = isYtProv || isYtncProv || isViProv;
  if (toLowerCase(tagName) == type || (toLowerCase(tagName) == 'iframe' && isExtProv)) {
    result = { type: 'video' };
    if (src) result.src = src;
    if (isExtProv) {
      if (isYtProv) result.provider = yt;
      else if (isYtncProv) result.provider = ytnc;
      else if (isViProv) result.provider = vi;
    }
  }
  return result;
};<|MERGE_RESOLUTION|>--- conflicted
+++ resolved
@@ -31,31 +31,8 @@
       modestbranding: 0, // YT modest branding
       sources: [],
       attributes: { allowfullscreen: 'allowfullscreen' },
-<<<<<<< HEAD
-    },
-
-    initialize(o, opt) {
-      this.em = opt.em;
-      if (this.get('src')) this.parseFromSrc();
-      this.updateTraits();
-      this.listenTo(this, 'change:provider', this.updateTraits);
-      this.listenTo(this, 'change:videoId change:provider', this.updateSrc);
-      Component.prototype.initialize.apply(this, arguments);
-    },
-
-    /**
-     * Update traits by provider
-     * @private
-     */
-    updateTraits() {
-      const { em } = this;
-      const prov = this.get('provider');
-      let tagName = 'iframe';
-      let traits;
-=======
-    };
-  }
->>>>>>> 4443adf9
+    };
+  }
 
   initialize(o, opt) {
     this.em = opt.em;
@@ -66,21 +43,15 @@
     ComponentImage.prototype.initialize.apply(this, arguments);
   }
 
-<<<<<<< HEAD
-      this.set({ tagName }, { silent: 1 }); // avoid break in view
-      this.set({ traits });
-      em.get('ready') && em.trigger('component:toggled');
-    },
-=======
   /**
    * Update traits by provider
    * @private
    */
   updateTraits() {
+    const { em } = this;
     const prov = this.get('provider');
     let tagName = 'iframe';
     let traits;
->>>>>>> 4443adf9
 
     switch (prov) {
       case yt:
@@ -97,7 +68,7 @@
 
     this.set({ tagName }, { silent: 1 }); // avoid break in view
     this.set({ traits });
-    this.em.trigger('component:toggled');
+    em.get('ready') && em.trigger('component:toggled');
   }
 
   /**
