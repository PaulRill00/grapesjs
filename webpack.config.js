<<<<<<< HEAD
const HtmlWebpackPlugin = require('html-webpack-plugin');
const pkg = require('./package.json');
const webpack = require('webpack');
const fs = require('fs');
let plugins = [];

module.exports = (env = {}) => {
  if (env.prod) {
    plugins = [
      new webpack.optimize.ModuleConcatenationPlugin(),
      new webpack.optimize.UglifyJsPlugin({ minimize:true, compressor: {warnings:false}}),
      new webpack.BannerPlugin(`${pkg.name} - ${pkg.version}`),
    ]
  } else {
    const index = 'index.html';
    const indexDev = `_${index}`;
    plugins.push(new HtmlWebpackPlugin({
      template: fs.existsSync(indexDev) ? indexDev : index
    }));
  }

  plugins.push(new webpack.ProvidePlugin({
    _: 'underscore',
    Backbone: 'backbone'
  }));

  return {
    entry: './src',
    output: {
        filename: './dist/grapes.min.js',
        library: 'grapesjs',
        libraryTarget: 'umd',
    },
    plugins: plugins,
    module: {
      loaders: [{
          test: /grapesjs\/index\.js$/,
          loader: 'string-replace-loader',
          query: {
            search: '<# VERSION #>',
            replace: pkg.version
          }
        },{
          test: /\.js$/,
          loader: 'babel-loader',
          include: /src/
=======
var HtmlWebpackPlugin = require('html-webpack-plugin');
var pkg = require('./package.json');
var webpack = require('webpack');
var fs = require('fs');

module.exports = env => {
  var plugins = [];
  
  var output = {
    filename: './dist/grapes.min.js',
    library: 'grapesjs',
    libraryTarget: 'umd',
  };

  if (env.prod || env.production) {
    plugins = [
      new webpack.optimize.ModuleConcatenationPlugin(),
      new webpack.optimize.UglifyJsPlugin({ minimize:true, compressor: {warnings:false}}),
      new webpack.BannerPlugin(pkg.name + ' - ' + pkg.version),
    ];
    output.filename = './dist/grapes.min.js';
  } else {
    var index = 'index.html';
    var indexDev = '_' + index;
    plugins.push(new HtmlWebpackPlugin({
      template: fs.existsSync(indexDev) ? indexDev : index
    }));
    output.filename = './dist/grapes.js';
  }
  
  plugins.push(new webpack.ProvidePlugin({
    _: 'underscore',
    Backbone: 'backbone'
  }));
  
  return {
    entry: './src',
    output: output,
    plugins: plugins,
    module: {
      loaders: [{
        test: /grapesjs\/index\.js$/,
        loader: 'string-replace-loader',
        query: {
          search: '<# VERSION #>',
          replace: pkg.version
        }
      },{
        test: /\.js$/,
        loader: 'babel-loader',
        include: /src/,
        exclude: /node_modules/
>>>>>>> e9f6415d
      }],
    },
    resolve: {
      modules: ['src', 'node_modules'],
      alias: {
        jquery: 'cash-dom'
      }
<<<<<<< HEAD
    },
=======
    }
>>>>>>> e9f6415d
  };
}<|MERGE_RESOLUTION|>--- conflicted
+++ resolved
@@ -1,23 +1,30 @@
-<<<<<<< HEAD
 const HtmlWebpackPlugin = require('html-webpack-plugin');
 const pkg = require('./package.json');
 const webpack = require('webpack');
 const fs = require('fs');
 let plugins = [];
 
-module.exports = (env = {}) => {
-  if (env.prod) {
+module.exports = env => {
+
+  const output = {
+    filename: './dist/grapes.min.js',
+    library: 'grapesjs',
+    libraryTarget: 'umd',
+  };
+
+  if (env == 'prod') {
     plugins = [
       new webpack.optimize.ModuleConcatenationPlugin(),
       new webpack.optimize.UglifyJsPlugin({ minimize:true, compressor: {warnings:false}}),
       new webpack.BannerPlugin(`${pkg.name} - ${pkg.version}`),
-    ]
+    ];
+  } else if (env == 'dev') {
+    output.filename = './dist/grapes.js';
   } else {
     const index = 'index.html';
     const indexDev = `_${index}`;
-    plugins.push(new HtmlWebpackPlugin({
-      template: fs.existsSync(indexDev) ? indexDev : index
-    }));
+    const template = fs.existsSync(indexDev) ? indexDev : index;
+    plugins.push(new HtmlWebpackPlugin({ template }));
   }
 
   plugins.push(new webpack.ProvidePlugin({
@@ -25,62 +32,6 @@
     Backbone: 'backbone'
   }));
 
-  return {
-    entry: './src',
-    output: {
-        filename: './dist/grapes.min.js',
-        library: 'grapesjs',
-        libraryTarget: 'umd',
-    },
-    plugins: plugins,
-    module: {
-      loaders: [{
-          test: /grapesjs\/index\.js$/,
-          loader: 'string-replace-loader',
-          query: {
-            search: '<# VERSION #>',
-            replace: pkg.version
-          }
-        },{
-          test: /\.js$/,
-          loader: 'babel-loader',
-          include: /src/
-=======
-var HtmlWebpackPlugin = require('html-webpack-plugin');
-var pkg = require('./package.json');
-var webpack = require('webpack');
-var fs = require('fs');
-
-module.exports = env => {
-  var plugins = [];
-  
-  var output = {
-    filename: './dist/grapes.min.js',
-    library: 'grapesjs',
-    libraryTarget: 'umd',
-  };
-
-  if (env.prod || env.production) {
-    plugins = [
-      new webpack.optimize.ModuleConcatenationPlugin(),
-      new webpack.optimize.UglifyJsPlugin({ minimize:true, compressor: {warnings:false}}),
-      new webpack.BannerPlugin(pkg.name + ' - ' + pkg.version),
-    ];
-    output.filename = './dist/grapes.min.js';
-  } else {
-    var index = 'index.html';
-    var indexDev = '_' + index;
-    plugins.push(new HtmlWebpackPlugin({
-      template: fs.existsSync(indexDev) ? indexDev : index
-    }));
-    output.filename = './dist/grapes.js';
-  }
-  
-  plugins.push(new webpack.ProvidePlugin({
-    _: 'underscore',
-    Backbone: 'backbone'
-  }));
-  
   return {
     entry: './src',
     output: output,
@@ -96,9 +47,7 @@
       },{
         test: /\.js$/,
         loader: 'babel-loader',
-        include: /src/,
-        exclude: /node_modules/
->>>>>>> e9f6415d
+        include: /src/
       }],
     },
     resolve: {
@@ -106,10 +55,6 @@
       alias: {
         jquery: 'cash-dom'
       }
-<<<<<<< HEAD
-    },
-=======
     }
->>>>>>> e9f6415d
   };
 }