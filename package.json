{
  "name": "grapesjs",
  "description": "Free and Open Source Web Builder Framework",
<<<<<<< HEAD
  "version": "0.21.6",
=======
  "version": "0.21.2",
>>>>>>> c223a0ca
  "author": "Artur Arseniev",
  "license": "BSD-3-Clause",
  "homepage": "http://grapesjs.com",
  "main": "dist/grapes.min.js",
  "types": "dist/index.d.ts",
  "sideEffects": [
    "*.vue",
    "*.css",
    "*.scss"
  ],
  "repository": {
    "type": "git",
    "url": "https://github.com/GrapesJS/grapesjs.git"
  },
  "dependencies": {
    "@types/backbone": "^1.4.15",
    "backbone": "1.4.1",
    "backbone-undo": "^0.2.5",
    "codemirror": "^5.63.0",
    "codemirror-formatting": "^1.0.0",
    "promise-polyfill": "^8.1.3",
    "underscore": "^1.13.1"
  },
  "devDependencies": {
    "@babel/cli": "^7.15.7",
    "@babel/preset-typescript": "^7.16.7",
    "@types/jest": "^28.1.1",
    "@typescript-eslint/parser": "^5.22.0",
    "@vuepress/plugin-google-analytics": "^1.8.2",
    "documentation": "^13.2.5",
    "eslint": "^8.12.0",
    "grapesjs-cli": "^4.0.0",
    "html-entities": "^1.4.0",
    "husky": "^2.7.0",
    "jest": "^24.9.0",
    "lint-staged": "^8.2.1",
    "npm-run-all": "^4.1.5",
    "prettier": "^2.4.1",
    "sass": "^1.42.1",
    "sinon": "^7.5.0",
    "vuepress": "^1.8.2",
    "whatwg-fetch": "^3.6.2"
  },
  "resolutions": {
    "backbone-undo/backbone": "1.3.3",
    "backbone-undo/underscore": "^1.13.1"
  },
  "keywords": [
    "grapes",
    "grapesjs",
    "wysiwyg",
    "web",
    "template",
    "editor",
    "newsletter",
    "site",
    "builder"
  ],
  "babel": {
    "env": {
      "test": {
        "presets": [
          "@babel/preset-env",
          "@babel/preset-typescript"
        ]
      }
    }
  },
  "lint-staged": {
    "{src,test}/**/*.(t|j)s": [
      "eslint --ext .ts,.js --fix",
      "prettier --single-quote --print-width 120 --arrow-parens avoid --write",
      "git add"
    ]
  },
  "jest": {
    "moduleFileExtensions": [
      "js",
      "ts"
    ],
    "verbose": true,
    "testURL": "http://localhost/",
    "modulePaths": [
      "<rootDir>/src"
    ],
    "testMatch": [
      "<rootDir>/test/specs/**/*.(t|j)s"
    ],
    "setupFiles": [
      "<rootDir>/test/setup.js"
    ]
  },
  "husky": {
    "hooks": {
      "pre-commit": "lint-staged"
    }
  },
  "scripts": {
    "docs": "vuepress dev docs",
    "docs:api": "node docs/api.js",
    "docs:build-vp": "vuepress build docs",
    "docs:build": "npm run docs:api && npm run docs:build-vp",
    "docs:deploy": "docs/deploy.sh",
    "lint": "eslint . --ext .ts,.js",
    "check": "npm run lint && npm run test",
    "check:ts": "tsc --noEmit --esModuleInterop dist/index.d.ts",
    "build": "npm run check && run-s build:*",
    "build:js": "grapesjs-cli build --targets=\"> 1%, ie 11, safari 8, not dead\" --statsOutput=\"stats.json\" --localePath=\"src/i18n/locale\"",
    "build:css": "sass src/styles/scss/main.scss dist/css/grapes.min.css --no-source-map --style=compressed --load-path=node_modules",
    "start": "run-p start:*",
    "start:js": "grapesjs-cli serve",
    "start:css": "npm run build:css -- --watch",
    "format": "prettier --single-quote --write './{src,test}/**/*.js'",
    "test": "jest",
    "test:dev": "jest --watch"
  }
}<|MERGE_RESOLUTION|>--- conflicted
+++ resolved
@@ -1,11 +1,7 @@
 {
   "name": "grapesjs",
   "description": "Free and Open Source Web Builder Framework",
-<<<<<<< HEAD
-  "version": "0.21.6",
-=======
   "version": "0.21.2",
->>>>>>> c223a0ca
   "author": "Artur Arseniev",
   "license": "BSD-3-Clause",
   "homepage": "http://grapesjs.com",
